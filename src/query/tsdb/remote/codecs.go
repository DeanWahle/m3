// Copyright (c) 2018 Uber Technologies, Inc.
//
// Permission is hereby granted, free of charge, to any person obtaining a copy
// of this software and associated documentation files (the "Software"), to deal
// in the Software without restriction, including without limitation the rights
// to use, copy, modify, merge, publish, distribute, sublicense, and/or sell
// copies of the Software, and to permit persons to whom the Software is
// furnished to do so, subject to the following conditions:
//
// The above copyright notice and this permission notice shall be included in
// all copies or substantial portions of the Software.
//
// THE SOFTWARE IS PROVIDED "AS IS", WITHOUT WARRANTY OF ANY KIND, EXPRESS OR
// IMPLIED, INCLUDING BUT NOT LIMITED TO THE WARRANTIES OF MERCHANTABILITY,
// FITNESS FOR A PARTICULAR PURPOSE AND NONINFRINGEMENT. IN NO EVENT SHALL THE
// AUTHORS OR COPYRIGHT HOLDERS BE LIABLE FOR ANY CLAIM, DAMAGES OR OTHER
// LIABILITY, WHETHER IN AN ACTION OF CONTRACT, TORT OR OTHERWISE, ARISING FROM,
// OUT OF OR IN CONNECTION WITH THE SOFTWARE OR THE USE OR OTHER DEALINGS IN
// THE SOFTWARE.

package remote

import (
	"context"
	"fmt"
	"net/http"
	"strings"
	"time"

	"github.com/m3db/m3/src/query/api/v1/handler"
	rpc "github.com/m3db/m3/src/query/generated/proto/rpcpb"
	"github.com/m3db/m3/src/query/models"
	"github.com/m3db/m3/src/query/storage"
	"github.com/m3db/m3/src/query/ts"
	"github.com/m3db/m3/src/query/util/logging"

	"google.golang.org/grpc/metadata"
)

const reqIDKey = "reqid"

func fromTime(t time.Time) int64 {
	return storage.TimeToTimestamp(t)
}

func toTime(t int64) time.Time {
	return storage.TimestampToTime(t)
}

func encodeTags(tags models.Tags) []*rpc.Tag {
	encodedTags := make([]*rpc.Tag, 0, tags.Len())
	for _, t := range tags.Tags {
		encodedTags = append(encodedTags, &rpc.Tag{
			Name:  t.Name,
			Value: t.Value,
		})
	}

	return encodedTags
}

// encodeFetchResult  encodes fetch result to rpc response
func encodeFetchResult(results *storage.FetchResult) *rpc.FetchResponse {
	series := make([]*rpc.Series, len(results.SeriesList))
	for i, result := range results.SeriesList {
		vLen := result.Len()
		datapoints := make([]*rpc.Datapoint, vLen)
		for j := 0; j < vLen; j++ {
			dp := result.Values().DatapointAt(j)
			datapoints[j] = &rpc.Datapoint{
				Timestamp: fromTime(dp.Timestamp),
				Value:     dp.Value,
			}
		}

		series[i] = &rpc.Series{
			Meta: &rpc.SeriesMetadata{
				Id: result.Name(),
			},
			Value: &rpc.Series_Decompressed{
				Decompressed: &rpc.DecompressedSeries{
					Datapoints: datapoints,
					Tags:       encodeTags(result.Tags),
				},
			},
		}
	}

	return &rpc.FetchResponse{
		Series: series,
	}
}

<<<<<<< HEAD
// DecodeDecompressedFetchResult decodes fetch results from a GRPC-compatible type.
func DecodeDecompressedFetchResult(
	name []byte,
=======
// decodeDecompressedFetchResult decodes fetch results from a GRPC-compatible type.
func decodeDecompressedFetchResult(
	name string,
>>>>>>> 7f13f8f2
	tagOptions models.TagOptions,
	rpcSeries []*rpc.DecompressedSeries,
) ([]*ts.Series, error) {
	tsSeries := make([]*ts.Series, len(rpcSeries))
	var err error
	for i, series := range rpcSeries {
		tsSeries[i], err = decodeTs(name, tagOptions, series)
		if err != nil {
			return nil, err
		}
	}

	return tsSeries, nil
}

func decodeTags(
	tags []*rpc.Tag,
	tagOptions models.TagOptions,
) models.Tags {
	modelTags := models.NewTags(len(tags), tagOptions)
	for _, t := range tags {
		modelTags = modelTags.AddTag(models.Tag{Name: t.GetName(), Value: t.GetValue()})
	}

	return modelTags
}

func decodeTs(
	name []byte,
	tagOptions models.TagOptions,
	r *rpc.DecompressedSeries,
) (*ts.Series, error) {
	values := decodeRawTs(r)
	tags := decodeTags(r.GetTags(), tagOptions)
	series := ts.NewSeries(name, values, tags)
	return series, nil
}

func decodeRawTs(r *rpc.DecompressedSeries) ts.Datapoints {
	datapoints := make(ts.Datapoints, len(r.Datapoints))
	for i, v := range r.Datapoints {
		datapoints[i] = ts.Datapoint{
			Timestamp: toTime(v.Timestamp),
			Value:     v.Value,
		}
	}

	return datapoints
}

// encodeFetchRequest encodes fetch request into rpc FetchRequest
func encodeFetchRequest(
	query *storage.FetchQuery,
) (*rpc.FetchRequest, error) {
	matchers, err := encodeTagMatchers(query.TagMatchers)
	if err != nil {
		return nil, err
	}

	return &rpc.FetchRequest{
		Start: fromTime(query.Start),
		End:   fromTime(query.End),
		Matchers: &rpc.FetchRequest_TagMatchers{
			TagMatchers: matchers,
		},
	}, nil
}

func encodeTagMatchers(modelMatchers models.Matchers) (*rpc.TagMatchers, error) {
	matchers := make([]*rpc.TagMatcher, len(modelMatchers))
	for i, matcher := range modelMatchers {
		t, err := encodeMatcherTypeToProto(matcher.Type)
		if err != nil {
			return nil, err
		}

		matchers[i] = &rpc.TagMatcher{
			Name:  matcher.Name,
			Value: matcher.Value,
			Type:  t,
		}
	}

	return &rpc.TagMatchers{
		TagMatchers: matchers,
	}, nil
}

func encodeMatcherTypeToProto(t models.MatchType) (rpc.MatcherType, error) {
	switch t {
	case models.MatchEqual:
		return rpc.MatcherType_EQUAL, nil
	case models.MatchNotEqual:
		return rpc.MatcherType_NOTEQUAL, nil
	case models.MatchRegexp:
		return rpc.MatcherType_REGEXP, nil
	case models.MatchNotRegexp:
		return rpc.MatcherType_NOTREGEXP, nil
	default:
		return rpc.MatcherType_EQUAL, fmt.Errorf("Unknown matcher type for proto encoding")
	}
}

// encodeMetadata creates a context that propagates request metadata as well as requestID
func encodeMetadata(ctx context.Context, requestID string) context.Context {
	if ctx == nil {
		return ctx
	}

	headerValues := ctx.Value(handler.HeaderKey)
	headers, ok := headerValues.(http.Header)
	if !ok {
		return metadata.NewOutgoingContext(ctx, metadata.MD{reqIDKey: []string{requestID}})
	}

	return metadata.NewOutgoingContext(ctx, convertHeaderToMetaWithID(headers, requestID))
}

func convertHeaderToMetaWithID(headers http.Header, requestID string) metadata.MD {
	meta := make(metadata.MD, len(headers)+1)
	meta[reqIDKey] = []string{requestID}

	// Metadata keys must be in lowe case
	for k, v := range headers {
		meta[strings.ToLower(k)] = v
	}

	return meta
}

// creates a context with propagated request metadata as well as requestID
func retrieveMetadata(streamCtx context.Context) context.Context {
	md, ok := metadata.FromIncomingContext(streamCtx)
	id := "unknown"
	if ok {
		ids := md[reqIDKey]
		if len(ids) == 1 {
			id = ids[0]
		}
	}

	return logging.NewContextWithID(streamCtx, id)
}

func decodeFetchRequest(
	req *rpc.FetchRequest,
) (*storage.FetchQuery, error) {
	tags, err := decodeTagMatchers(req.GetTagMatchers())
	if err != nil {
		return nil, err
	}

	return &storage.FetchQuery{
		TagMatchers: tags,
		Start:       toTime(req.Start),
		End:         toTime(req.End),
	}, nil
}

func decodeTagMatchers(rpcMatchers *rpc.TagMatchers) (models.Matchers, error) {
	tagMatchers := rpcMatchers.GetTagMatchers()
	matchers := make([]models.Matcher, len(tagMatchers))
	for i, matcher := range tagMatchers {
		matchType, name, value := models.MatchType(matcher.GetType()), matcher.GetName(), matcher.GetValue()
		mMatcher, err := models.NewMatcher(matchType, name, value)
		if err != nil {
			return matchers, err
		}

		matchers[i] = mMatcher
	}

	return models.Matchers(matchers), nil
}<|MERGE_RESOLUTION|>--- conflicted
+++ resolved
@@ -91,15 +91,9 @@
 	}
 }
 
-<<<<<<< HEAD
-// DecodeDecompressedFetchResult decodes fetch results from a GRPC-compatible type.
-func DecodeDecompressedFetchResult(
-	name []byte,
-=======
 // decodeDecompressedFetchResult decodes fetch results from a GRPC-compatible type.
 func decodeDecompressedFetchResult(
-	name string,
->>>>>>> 7f13f8f2
+	name []byte,
 	tagOptions models.TagOptions,
 	rpcSeries []*rpc.DecompressedSeries,
 ) ([]*ts.Series, error) {
