// Copyright (c) 2019 Uber Technologies, Inc.
//
// Permission is hereby granted, free of charge, to any person obtaining a copy
// of this software and associated documentation files (the "Software"), to deal
// in the Software without restriction, including without limitation the rights
// to use, copy, modify, merge, publish, distribute, sublicense, and/or sell
// copies of the Software, and to permit persons to whom the Software is
// furnished to do so, subject to the following conditions:
//
// The above copyright notice and this permission notice shall be included in
// all copies or substantial portions of the Software.
//
// THE SOFTWARE IS PROVIDED "AS IS", WITHOUT WARRANTY OF ANY KIND, EXPRESS OR
// IMPLIED, INCLUDING BUT NOT LIMITED TO THE WARRANTIES OF MERCHANTABILITY,
// FITNESS FOR A PARTICULAR PURPOSE AND NONINFRINGEMENT. IN NO EVENT SHALL THE
// AUTHORS OR COPYRIGHT HOLDERS BE LIABLE FOR ANY CLAIM, DAMAGES OR OTHER
// LIABILITY, WHETHER IN AN ACTION OF CONTRACT, TORT OR OTHERWISE, ARISING FROM,
// OUT OF OR IN CONNECTION WITH THE SOFTWARE OR THE USE OR OTHER DEALINGS IN
// THE SOFTWARE.

package native

import (
	"fmt"
	"math"
	"testing"
	"time"

	"github.com/m3db/m3/src/query/block"
	"github.com/m3db/m3/src/query/graphite/common"
	xctx "github.com/m3db/m3/src/query/graphite/context"
	"github.com/m3db/m3/src/query/graphite/storage"
	xtest "github.com/m3db/m3/src/query/graphite/testing"
	"github.com/m3db/m3/src/query/graphite/ts"
	xgomock "github.com/m3db/m3/src/x/test"

	"github.com/golang/mock/gomock"
	"github.com/stretchr/testify/assert"
	"github.com/stretchr/testify/require"
)

var (
	// testInput defines the input for various tests
	testInput = []common.TestSeries{
		{"foo", []float64{0, 601, 3, 4}},
		{"nan", []float64{math.NaN(), math.NaN(), math.NaN()}},
		{"bar", []float64{500, -8}},
		{"baz", []float64{600, -600, 3}},
		{"quux", []float64{100, 50000, 888, -1, -2, math.NaN()}},
	}

	// testSmallInput defines a small input for various tests
	testSmallInput = []common.TestSeries{
		testInput[0],
		testInput[2],
	}

	// testInputWithNaNSeries defines another input set with all-nan series
	testInputWithNaNSeries = []common.TestSeries{
		testInput[0],
		testInput[2],
		testInput[4],
		{"allNaN", []float64{math.NaN(), math.NaN()}},
	}
)

func TestExclude(t *testing.T) {
	ctx := common.NewTestContext()
	defer ctx.Close()

	now := time.Now()
	values := ts.NewConstantValues(ctx, 10.0, 1000, 10)

	g01 := ts.NewSeries(ctx, "servers.graphite01-foo.disk.bar.available_bytes", now, values)
	g02 := ts.NewSeries(ctx, "servers.graphite02-foo.disk.bar.available_bytes", now, values)
	g03 := ts.NewSeries(ctx, "servers.graphite03-foo.disk.bar.available_bytes", now, values)

	sampleInput := []*ts.Series{g01, g02, g03}
	sampleOutput := []*ts.Series{g01, g03}
	tests := []struct {
		inputs  []*ts.Series
		r       string
		n       int
		outputs []*ts.Series
	}{
		{
			sampleInput,
			"graphite02-foo",
			2,
			sampleOutput,
		},
		{
			sampleInput,
			"graphite",
			0,
			[]*ts.Series{},
		},
		{
			sampleInput,
			"graphite.*-foo",
			0,
			[]*ts.Series{},
		},
	}

	for _, test := range tests {
		results, err := exclude(nil, singlePathSpec{
			Values: test.inputs,
		}, test.r)
		require.Nil(t, err)
		require.NotNil(t, results)
		require.Equal(t, test.n, results.Len())
		for i := range results.Values {
			assert.Equal(t, sampleOutput[i].Name(), results.Values[i].Name())
		}
	}
}

func TestExcludeErr(t *testing.T) {
	ctx := common.NewTestContext()
	defer ctx.Close()

	now := time.Now()
	values := ts.NewConstantValues(ctx, 10.0, 1000, 10)

	series := []*ts.Series{
		ts.NewSeries(ctx, "anything", now, values),
	}
	results, err := exclude(ctx, singlePathSpec{
		Values: series,
	}, "(")
	require.Error(t, err, "Failure is expected")
	require.Nil(t, results.Values)
}

func TestGrep(t *testing.T) {
	ctx := common.NewTestContext()
	defer ctx.Close()

	now := time.Now()
	values := ts.NewConstantValues(ctx, 10.0, 5, 10)

	series1 := ts.NewSeries(ctx, "collectd.test-db1.load.value", now, values)
	series2 := ts.NewSeries(ctx, "collectd.test-db2.load.value", now, values)
	series3 := ts.NewSeries(ctx, "collectd.test-db3.load.value", now, values)
	series4 := ts.NewSeries(ctx, "collectd.test-db4.load.value", now, values)

	testInputs := []*ts.Series{series1, series2, series3, series4}
	expectedOutput := []common.TestSeries{
		{
			Name: "collectd.test-db1.load.value",
			Data: []float64{10.0, 10.0, 10.0, 10.0, 10.0},
		},
		{
			Name: "collectd.test-db2.load.value",
			Data: []float64{10.0, 10.0, 10.0, 10.0, 10.0},
		},
	}

	results, err := grep(nil, singlePathSpec{
		Values: testInputs,
	}, ".*db[12]")
	require.Nil(t, err)
	require.NotNil(t, results)
	common.CompareOutputsAndExpected(t, 10, now, expectedOutput, results.Values)

	// error case
	_, err = grep(nil, singlePathSpec{
		Values: testInputs,
	}, "+++++")
	require.NotNil(t, err)
}

func TestSortByName(t *testing.T) {
	ctx := common.NewTestContext()
	defer ctx.Close()

	now := time.Now()
	values := ts.NewConstantValues(ctx, 10.0, 1000, 10)

	series := []*ts.Series{
		ts.NewSeries(ctx, "b.d.a", now, values),
		ts.NewSeries(ctx, "zee", now, values),
		ts.NewSeries(ctx, "a.c.d", now, values),
	}

	results, err := sortByName(ctx, singlePathSpec{
		Values: series,
	})
	require.Nil(t, err)
	require.Equal(t, len(series), results.Len())
	assert.Equal(t, "a.c.d", results.Values[0].Name())
	assert.Equal(t, "b.d.a", results.Values[1].Name())
	assert.Equal(t, "zee", results.Values[2].Name())
}

func getTestInput(ctx *common.Context) []*ts.Series {
	series := make([]*ts.Series, len(testInput))
	now := time.Now()
	for idx, s := range testInput {
		series[idx] = ts.NewSeries(ctx, s.Name, now, common.NewTestSeriesValues(ctx, 100, s.Data))
	}
	return series
}

func testSortingFuncs(
	t *testing.T,
	f func(ctx *common.Context, series singlePathSpec) (ts.SeriesList, error),
	resultIndexes []int,
) {
	ctx := common.NewTestContext()
	defer ctx.Close()

	input := getTestInput(ctx)
	results, err := f(ctx, singlePathSpec{Values: input})
	require.Nil(t, err)
	require.Equal(t, len(resultIndexes), results.Len())
	for i, idx := range resultIndexes {
		require.Equal(t, results.Values[i], input[idx])
	}
}

func TestSortByTotal(t *testing.T) {
	testSortingFuncs(t, sortByTotal, []int{4, 0, 2, 3, 1})
}

func TestSortByMaxima(t *testing.T) {
	testSortingFuncs(t, sortByMaxima, []int{4, 0, 3, 2, 1})
}

func TestSortByMinima(t *testing.T) {
	testSortingFuncs(t, sortByMinima, []int{1, 3, 2, 4, 0})
}

func TestAbsolute(t *testing.T) {
	ctx := common.NewTestContext()
	defer ctx.Close()

	inputVals := []float64{-2, 0, 42, math.NaN()}
	outputVals := []float64{2, 0, 42, math.NaN()}
	start := time.Now()

	input := ts.NewSeries(ctx, "foo", start, common.NewTestSeriesValues(ctx, 100, inputVals))
	r, err := absolute(ctx, singlePathSpec{
		Values: []*ts.Series{input},
	})
	require.NoError(t, err)

	outputs := r.Values
	require.Equal(t, 1, len(outputs))
	require.Equal(t, 100, outputs[0].MillisPerStep())
	require.Equal(t, len(outputVals), outputs[0].Len())
	require.Equal(t, start, outputs[0].StartTime())
	assert.Equal(t, "absolute(foo)", outputs[0].Name())

	for step := 0; step < outputs[0].Len(); step++ {
		v := outputs[0].ValueAt(step)
		xtest.Equalish(t, outputVals[step], v, "invalid value for %d", step)
	}
}

func TestScale(t *testing.T) {
	ctx := common.NewTestContext()
	defer ctx.Close()

	tests := []struct {
		inputs  []float64
		scale   float64
		outputs []float64
	}{
		{
			[]float64{0, 1.0, 2.0, math.NaN(), 3.0},
			2.5,
			[]float64{0, 2.5, 5.0, math.NaN(), 7.5},
		},
		{
			[]float64{0, 1.0, 2.0, math.NaN(), 3.0},
			0.5,
			[]float64{0, 0.5, 1.0, math.NaN(), 1.5},
		},
	}

	start := time.Now()
	for _, test := range tests {
		input := ts.NewSeries(ctx, "foo", start, common.NewTestSeriesValues(ctx, 100, test.inputs))
		r, err := scale(ctx, singlePathSpec{
			Values: []*ts.Series{input},
		}, test.scale)
		require.NoError(t, err)

		outputs := r.Values
		require.Equal(t, 1, len(outputs))
		require.Equal(t, 100, outputs[0].MillisPerStep())
		require.Equal(t, len(test.inputs), outputs[0].Len())
		require.Equal(t, start, outputs[0].StartTime())
		assert.Equal(t, fmt.Sprintf("scale(foo,"+common.FloatingPointFormat+")", test.scale), outputs[0].Name())

		for step := 0; step < outputs[0].Len(); step++ {
			v := outputs[0].ValueAt(step)
			xtest.Equalish(t, test.outputs[step], v, "invalid value for %d", step)
		}
	}
}

func TestUseSeriesAbove(t *testing.T) {
	var (
		ctrl      = xgomock.NewController(t)
		store     = storage.NewMockStorage(ctrl)
		now       = time.Now().Truncate(time.Hour)
		engine    = NewEngine(store, CompileOptions{})
		startTime = now.Add(-3 * time.Minute)
		endTime   = now.Add(-time.Minute)
		ctx       = common.NewContext(common.ContextOptions{Start: startTime, End: endTime, Engine: engine})
		stepSize  = 60000
	)

	defer ctrl.Finish()
	defer ctx.Close()

	store.EXPECT().FetchByQuery(gomock.Any(), "foo.bar.q.zed", gomock.Any()).DoAndReturn(
		buildTestSeriesFn(stepSize, "foo.bar.q.zed"))
	store.EXPECT().FetchByQuery(gomock.Any(), "foo.bar.g.zed", gomock.Any()).DoAndReturn(
		buildTestSeriesFn(stepSize, "foo.bar.g.zed"))
	store.EXPECT().FetchByQuery(gomock.Any(), "foo.bar.x.zed", gomock.Any()).DoAndReturn(
		buildTestSeriesFn(stepSize, "foo.bar.x.zed")).Times(2)
	store.EXPECT().FetchByQuery(gomock.Any(), "foo.bar.g.zed.g", gomock.Any()).Return(
		&storage.FetchResult{SeriesList: []*ts.Series{ts.NewSeries(ctx, "foo.bar.g.zed.g", startTime,
			common.NewTestSeriesValues(ctx, 60000, []float64{10, 20, 30}))}}, nil)
	store.EXPECT().FetchByQuery(gomock.Any(), "foo.bar.q.zed.q", gomock.Any()).Return(
		&storage.FetchResult{SeriesList: []*ts.Series{ts.NewSeries(ctx, "foo.bar.q.zed.q", startTime,
			common.NewTestSeriesValues(ctx, 60000, []float64{1, 2, 3}))}}, nil)

	tests := []struct {
		target   string
		expected common.TestSeries
	}{
		{
			"useSeriesAbove(foo.bar.q.zed, -1, 'q', 'g')",
			common.TestSeries{
				Name: "foo.bar.g.zed",
				Data: []float64{1.0, 1.0},
			},
		},
		// two replacements
		{
			"useSeriesAbove(foo.bar.g.zed.g, 15, 'g', 'q')",
			common.TestSeries{
				Name: "foo.bar.q.zed.q",
				Data: []float64{1.0, 2.0, 3.0},
			},
		},
		// no replacments
		{
			"useSeriesAbove(foo.bar.x.zed, 1, 'p', 'g')",
			common.TestSeries{
				Name: "foo.bar.x.zed",
				Data: []float64{2.0, 2.0},
			},
		},
	}

	for _, test := range tests {
		expr, err := engine.Compile(test.target)
		require.NoError(t, err)
		res, err := expr.Execute(ctx)
		require.NoError(t, err)
		common.CompareOutputsAndExpected(t, stepSize, startTime,
			[]common.TestSeries{test.expected}, res.Values)
	}
}

func TestPercentileOfSeriesErrors(t *testing.T) {
	ctx := common.NewTestContext()

	tests := []struct {
		stepPerMillis         []int
		percentile            float64
		values                [][]float64
		expectedValues        []float64
		expectedStepPerMillis float64
		interpolate           genericInterface
	}{
		{ // percentile is over 100%.
			[]int{120, 120},
			101.0,
			[][]float64{
				{60.0, 50.0, 40.0, 30.0, 20.0, 10.0},
				{6, 5, 4, 3, 2, 1},
			},
			[]float64{5.5, 11.0, 16.5, 22.0, 27.5, 33.0},
			120,
			"true",
		},
		{ // percentile is less than zero.
			[]int{120, 120},
			-10.0,
			[][]float64{
				{60.0, 50.0, 40.0, 30.0, 20.0, 10.0},
				{6, 5, 4, 3, 2, 1},
			},
			[]float64{5.5, 11.0, 16.5, 22.0, 27.5, 33.0},
			120,
			"true",
		},
		{ // percentile input is empty.
			[]int{120, 120},
			10.0,
			[][]float64{},
			[]float64{},
			120,
			"true",
		},
		{ // percentile series have different size millisPerStep.
			[]int{120, 320},
			33.0,
			[][]float64{
				{60.0, 50.0, 40.0, 30.0, 20.0, 10.0},
				{6, 5, 4, 3, 2, 1},
			},
			[]float64{5.5, 11.0, 16.5, 22.0, 27.5, 33.0},
			960,
			"true",
		},
		{ // interpolateStr is neither "true" nor "false".
			[]int{120, 320},
			33.0,
			[][]float64{
				{60.0, 50.0, 40.0, 30.0, 20.0, 10.0},
				{6, 5, 4, 3, 2, 1},
			},
			[]float64{5.5, 11.0, 16.5, 22.0, 27.5, 33.0},
			960,
			"random",
		},
		{ // types other than boolean and string are not allowed
			[]int{120, 120, 120, 120, 120},
			33.0,
			[][]float64{
				{math.NaN(), 16, 23, math.NaN(), 75, 48, 42, 41},
				{math.NaN(), 36, 74, 43, 73},
				{math.NaN(), 61, 24, 29, math.NaN(), 62, 65, 72},
				{math.NaN(), 48, 94, math.NaN(), 32, 39, math.NaN(), 84},
				{math.NaN(), 16, math.NaN(), 85, 34, 27, 74, math.NaN(), 72},
			},
			[]float64{math.NaN(), 16, 24, 43, 34},
			120,
			[]*ts.Series(nil),
		},
	}

	for _, test := range tests {
		seriesList := make([]*ts.Series, len(test.values))
		for i := 0; i < len(seriesList); i++ {
			seriesList[i] = ts.NewSeries(ctx, "<values>", time.Now(), common.NewTestSeriesValues(ctx, test.stepPerMillis[i], test.values[i]))
		}

		_, err := percentileOfSeries(ctx, singlePathSpec{
			Values: seriesList,
		}, test.percentile, test.interpolate)
		assert.NotNil(t, err)
	}
}

func TestPercentileOfSeries(t *testing.T) {
	ctx := common.NewTestContext()

	tests := []struct {
		stepPerMillis         []int
		percentile            float64
		values                [][]float64
		expectedValues        []float64
		expectedStepPerMillis float64
		interpolate           genericInterface
	}{
		{ // Test arrays with NaNs, multiple series, and same time step.
			[]int{120, 120, 120, 120, 120},
			33,
			[][]float64{
				{math.NaN(), 16, 23, math.NaN(), 75, 48, 42, 41},
				{math.NaN(), 36, 74, 43, 73},
				{math.NaN(), 61, 24, 29, math.NaN(), 62, 65, 72},
				{math.NaN(), 48, 94, math.NaN(), 32, 39, math.NaN(), 84},
				{math.NaN(), 16, math.NaN(), 85, 34, 27, 74, math.NaN(), 72},
			},
			[]float64{math.NaN(), 16, 24, 43, 34},
			120,
			"false",
		},
		{ // Test arrays with NaNs, multiple series, and same time step.
			[]int{120, 120, 120, 120, 120},
			33,
			[][]float64{
				{math.NaN(), 16, 23, math.NaN(), 75, 48, 42, 41},
				{math.NaN(), 36, 74, 43, 73},
				{math.NaN(), 61, 24, 29, math.NaN(), 62, 65, 72},
				{math.NaN(), 48, 94, math.NaN(), 32, 39, math.NaN(), 84},
				{math.NaN(), 16, math.NaN(), 85, 34, 27, 74, math.NaN(), 72},
			},
			[]float64{math.NaN(), 16.0, 23.65, 33.480000000000004, 33.3},
			120,
			"true",
		},
		{ // Test arrays with NaNs remove them and get correct percentile value
			[]int{120, 120, 120},
			5,
			[][]float64{
				{math.NaN(), 60, 50, 40, math.NaN(), 30, 20, 10},
				{math.NaN(), 15, 12, 9, 6, 3, math.NaN()},
				{math.NaN(), 6, 5, 4, 3, 2, 1},
			},
			[]float64{math.NaN(), 6, 5, 4, 3, 2, 1},
			120,
			"false",
		},
		{ // Test non-interpolated percentile
			[]int{120, 120},
			42,
			[][]float64{
				{60, 5, 40, 30, 20, 10},
				{3, 40, 4, 1, 2, 6},
			},
			[]float64{60, 40, 40, 30, 20, 10},
			120,
			"false",
		},
		{ // Test non-interpolated percentile for 100th percentile
			[]int{120, 120, 120},
			100,
			[][]float64{
				{60, 50, 40, 30, 20, 10},
				{18, 15, 12, 9, 6, 3},
				{6, 5, 4, 3, 2, 1},
			},
			[]float64{60, 50, 40, 30, 20, 10},
			120,
			"false",
		},
		{ // Test non-interpolated percentile for 1st percentile
			[]int{120, 120},
			1,
			[][]float64{
				{60, 50, 40, 30, 20, 10},
				{6, 5, 4, 3, 2, 1},
			},
			[]float64{6, 5, 4, 3, 2, 1},
			120,
			"false",
		},
		{ // Test interpolation for a percentile series
			[]int{120, 120},
			75,
			[][]float64{
				{60, 50, 40, 30, 20, 10},
				{6, 5, 4, 3, 2, 1},
			},
			[]float64{60, 50, 40, 30, 20, 10},
			120,
			"true",
		},
	}

	for _, test := range tests {
		seriesList := make([]*ts.Series, len(test.values))
		for i := 0; i < len(seriesList); i++ {
			seriesList[i] = ts.NewSeries(ctx, "<values>", time.Now(), common.NewTestSeriesValues(ctx, test.stepPerMillis[i], test.values[i]))
		}

		r, err := percentileOfSeries(ctx, singlePathSpec{
			Values: seriesList,
		}, test.percentile, test.interpolate)
		require.NoError(t, err)

		output := r.Values
		name := fmt.Sprintf("percentileOfSeries(<values>,"+common.FloatingPointFormat+")",
			test.percentile)
		assert.Equal(t, name, output[0].Name())
		for step := 0; step < output[0].Len(); step++ {
			v := output[0].ValueAt(step)
			require.NoError(t, err)

			xtest.Equalish(t, test.expectedValues[step], v)
		}
		xtest.Equalish(t, test.expectedStepPerMillis, output[0].MillisPerStep())
	}
}

func TestOffset(t *testing.T) {
	ctx := common.NewTestContext()
	defer ctx.Close()

	tests := []struct {
		inputs  []float64
		factor  float64
		outputs []float64
	}{
		{
			[]float64{0, 1.0, 2.0, math.NaN(), 3.0}, 2.5,
			[]float64{2.5, 3.5, 4.5, math.NaN(), 5.5},
		},
		{
			[]float64{0, 1.0, 2.0, math.NaN(), 3.0}, -0.5,
			[]float64{-0.5, 0.5, 1.5, math.NaN(), 2.5},
		},
	}

	start := time.Now()
	for _, test := range tests {
		input := ts.NewSeries(ctx, "foo", start, common.NewTestSeriesValues(ctx, 100, test.inputs))
		r, err := offset(ctx, singlePathSpec{
			Values: []*ts.Series{input},
		}, test.factor)
		require.NoError(t, err)

		outputs := r.Values
		require.Equal(t, 1, len(outputs))
		require.Equal(t, 100, outputs[0].MillisPerStep())
		require.Equal(t, len(test.inputs), outputs[0].Len())
		require.Equal(t, start, outputs[0].StartTime())
		assert.Equal(t, fmt.Sprintf("offset(foo,"+common.FloatingPointFormat+")", test.factor), outputs[0].Name())

		for step := 0; step < outputs[0].Len(); step++ {
			v := outputs[0].ValueAt(step)
			xtest.Equalish(t, test.outputs[step], v, "invalid value for %d", step)
		}
	}

}

func TestPerSecond(t *testing.T) {
	ctx := common.NewTestContext()
	defer ctx.Close()

	tests := []struct {
		millisPerStep int
		input         []float64
		output        []float64
	}{
		// increase by 1 per 100ms == 10 per sec
		{100, []float64{1, 2, 3, 4, 5}, []float64{math.NaN(), 10, 10, 10, 10}},

		// increase by 1 per 10s == .1 per sec
		{10000, []float64{1, 2, 3, 4, 5}, []float64{math.NaN(), 0.1, 0.1, 0.1, 0.1}},

		// decreasing value - rate of change not applicable
		{1000, []float64{5, 4, 3, 2, 1},
			[]float64{math.NaN(), math.NaN(), math.NaN(), math.NaN(), math.NaN()}},

		// skip over missing values
		{1000, []float64{1, 2, math.NaN(), 4, 5}, []float64{math.NaN(), 1, math.NaN(), 1, 1}},
	}

	for _, test := range tests {
		values := common.NewTestSeriesValues(ctx, test.millisPerStep, test.input)
		series := ts.NewSeries(ctx, "foo", time.Now(), values)
		r, err := perSecond(ctx, singlePathSpec{
			Values: []*ts.Series{series},
		}, math.NaN())
		require.NoError(t, err)

		perSec := r.Values
		require.Equal(t, 1, len(perSec))
		require.Equal(t, len(test.output), perSec[0].Len())
		assert.Equal(t, series.StartTime(), perSec[0].StartTime())
		assert.Equal(t, "perSecond(foo)", perSec[0].Name())
		for i := 0; i < perSec[0].Len(); i++ {
			val := perSec[0].ValueAt(i)
			xtest.Equalish(t, test.output[i], val, "invalid value for %d", i)
		}
	}
}

func TestTransformNull(t *testing.T) {
	var (
		start         = time.Now()
		ctx           = common.NewTestContext()
		millisPerStep = 100
	)
	defer ctx.Close()

	tests := []struct {
		inputs       []*ts.Series
		defaultValue float64
		outputs      []common.TestSeries
	}{
		{
			[]*ts.Series{
				ts.NewSeries(ctx, "foo1", start,
					common.NewTestSeriesValues(ctx, millisPerStep, []float64{0, math.NaN(), 2.0, math.NaN(), 3.0})),
				ts.NewSeries(ctx, "foo2", start,
					common.NewTestSeriesValues(ctx, millisPerStep, []float64{math.NaN(), 7, 2.0, 6.5, math.NaN()})),
			},
			42.5,
			[]common.TestSeries{
				common.TestSeries{
					Name: "transformNull(foo1,42.500)",
					Data: []float64{0, 42.5, 2.0, 42.5, 3.0},
				},
				common.TestSeries{
					Name: "transformNull(foo2,42.500)",
					Data: []float64{42.5, 7, 2.0, 6.5, 42.5},
				},
			},
		},
		{
			[]*ts.Series{
				ts.NewSeries(ctx, "foo1", start,
					common.NewTestSeriesValues(ctx, millisPerStep, []float64{0, 1.0, 2.0, math.NaN(), 3.0})),
				ts.NewSeries(ctx, "foo2", start,
					common.NewTestSeriesValues(ctx, millisPerStep, []float64{math.NaN(), 7, math.NaN(), 6.5, math.NaN()})),
			},
			-0.5,
			[]common.TestSeries{
				common.TestSeries{
					Name: "transformNull(foo1,-0.500)",
					Data: []float64{0, 1.0, 2.0, -0.5, 3.0},
				},
				common.TestSeries{
					Name: "transformNull(foo2,-0.500)",
					Data: []float64{-0.5, 7, -0.5, 6.5, -0.5},
				},
			},
		},
	}

	for _, test := range tests {
		r, err := transformNull(ctx, singlePathSpec{
			Values: test.inputs,
		}, test.defaultValue)
		require.NoError(t, err)

		common.CompareOutputsAndExpected(t, 100, start,
			test.outputs, r.Values)
	}
}

var (
	testMovingFunctionBootstrap = testMovingFunctionStart.Add(-30 * time.Second)
	testMovingFunctionStart     = time.Now().Truncate(time.Minute)
	testMovingFunctionEnd       = testMovingFunctionStart.Add(time.Minute)
)

func testMovingFunction(t *testing.T, target, expectedName string, values, bootstrap, output []float64) {
	ctx := common.NewTestContext()
	defer ctx.Close()

	engine := NewEngine(&common.MovingFunctionStorage{
		StepMillis:     10000,
		Bootstrap:      bootstrap,
		BootstrapStart: testMovingFunctionBootstrap,
		Values:         values,
	}, CompileOptions{})
	phonyContext := common.NewContext(common.ContextOptions{
		Start:  testMovingFunctionStart,
		End:    testMovingFunctionEnd,
		Engine: engine,
	})

	expr, err := phonyContext.Engine.(*Engine).Compile(target)
	require.NoError(t, err)
	res, err := expr.Execute(phonyContext)
	require.NoError(t, err)
	var expected []common.TestSeries
	if output != nil {
		expectedSeries := common.TestSeries{
			Name: expectedName,
			Data: output,
		}
		expected = append(expected, expectedSeries)
	}
	common.CompareOutputsAndExpected(t, 10000, testMovingFunctionStart,
		expected, res.Values)
}

var (
	testGeneralFunctionStart = time.Now().Add(time.Minute * -11).Truncate(time.Minute)
	testGeneralFunctionEnd   = time.Now().Add(time.Minute * -3).Truncate(time.Minute)
)

// testGeneralFunction is a copy of testMovingFunction but without any logic for bootstrapping values
func testGeneralFunction(t *testing.T, target, expectedName string, values, output []float64) {
	ctx := common.NewTestContext()
	defer ctx.Close()

	engine := NewEngine(&common.MovingFunctionStorage{
		StepMillis: 60000,
		Values:     values,
	}, CompileOptions{})
	phonyContext := common.NewContext(common.ContextOptions{
		Start:  testGeneralFunctionStart,
		End:    testGeneralFunctionEnd,
		Engine: engine,
	})

	expr, err := phonyContext.Engine.(*Engine).Compile(target)
	require.NoError(t, err)
	res, err := expr.Execute(phonyContext)
	require.NoError(t, err)
	var expected []common.TestSeries
	if output != nil {
		expectedSeries := common.TestSeries{
			Name: expectedName,
			Data: output,
		}
		expected = append(expected, expectedSeries)
	}
	common.CompareOutputsAndExpected(t, 60000, testGeneralFunctionStart, expected, res.Values)
}

func TestCombineBootstrapWithOriginal(t *testing.T) {
	var (
		contextStart = time.Date(2020, time.October, 5, 1, 15, 37, 884207922, time.UTC)
		contextEnd   = time.Date(2020, time.October, 5, 1, 18, 37, 884207922, time.UTC)
		ctx          = common.NewContext(common.ContextOptions{
			Start:  contextStart,
			End:    contextEnd,
			Engine: NewEngine(&common.MovingFunctionStorage{}, CompileOptions{}),
		})

		originalStart            = time.Date(2020, time.October, 5, 1, 16, 00, 0, time.UTC)
		originalValues           = []float64{14, 15, 16, 17, 18}
		originalSeriesListValues = []*ts.Series{ts.NewSeries(ctx, "original", originalStart, common.NewTestSeriesValues(ctx, 30000, originalValues))}
		originalSeriesList       = singlePathSpec{Values: originalSeriesListValues}

		bootstrappedStart            = time.Date(2020, time.October, 5, 1, 15, 00, 0, time.UTC)
		bootstrappedValues           = []float64{12, 13, 14, 15, 16, 17, 18}
		bootstrappedSeriesListValues = []*ts.Series{ts.NewSeries(ctx, "original", bootstrappedStart, common.NewTestSeriesValues(ctx, 30000, bootstrappedValues))}
		bootstrappedSeriesList       = ts.NewSeriesList()

		bootstrapStartTime = time.Date(2020, time.October, 5, 1, 14, 37, 884207922, time.UTC)
		bootstrapEndTime   = time.Date(2020, time.October, 5, 1, 15, 37, 884207922, time.UTC)

		expectedValues = []float64{12, 13, 14, 15, 16, 17, 18}
		expectedSeries = ts.NewSeries(ctx, "original", bootstrapStartTime, common.NewTestSeriesValues(ctx, 30000, expectedValues))
	)
	bootstrappedSeriesList.Values = bootstrappedSeriesListValues

	defer ctx.Close()

	output, err := combineBootstrapWithOriginal(ctx, bootstrapStartTime, bootstrapEndTime, bootstrappedSeriesList, originalSeriesList)
	assert.Equal(t, output.Values[0], expectedSeries)
	assert.Nil(t, err)
}

func TestMovingAverageSuccess(t *testing.T) {
	values := []float64{12.0, 19.0, -10.0, math.NaN(), 10.0}
	bootstrap := []float64{3.0, 4.0, 5.0}
	expected := []float64{4.0, 7.0, 12.0, 7.0, 4.5}
	expectedWithXFiles := []float64{4.0, 7.0, 12.0, 7.0, math.NaN()}

	testMovingFunction(t, "movingAverage(foo.bar.baz, '30s', 0.5)", "movingAverage(foo.bar.baz,\"30s\")", values, bootstrap, expected)
	testMovingFunction(t, "movingAverage(foo.bar.baz, '30s', 0.8)", "movingAverage(foo.bar.baz,\"30s\")", values, bootstrap, expectedWithXFiles)
	testMovingFunction(t, "movingAverage(foo.bar.baz, 3, 0.6)", "movingAverage(foo.bar.baz,3)", values, bootstrap, expected)
	testMovingFunction(t, "movingAverage(foo.bar.baz, 3, 0.1)", "movingAverage(foo.bar.baz,3)", nil, nil, nil)

	bootstrapEntireSeries := []float64{3.0, 4.0, 5.0, 12.0, 19.0, -10.0, math.NaN(), 10.0}
	testMovingFunction(t, "movingAverage(foo.bar.baz, '30s')", "movingAverage(foo.bar.baz,\"30s\")", values, bootstrapEntireSeries, expected)
	testMovingFunction(t, "movingAverage(foo.bar.baz, 3)", "movingAverage(foo.bar.baz,3)", values, bootstrapEntireSeries, expected)
}

func TestExponentialMovingAverageSuccess(t *testing.T) {
	tests := []struct {
		target       string
		expectedName string
		bootstrap    []float64
		inputs       []float64
		expected     []float64
	}{
		{
			"exponentialMovingAverage(foo.bar.baz, 3)",
			"exponentialMovingAverage(foo.bar.baz,3)",
			[]float64{0.0, 1.0, 2.0},
			[]float64{3.0, 4.0, 5.0, 6.0, 7.0},
			[]float64{1.0, 2.5, 3.75, 4.875, 5.9375},
		},
		{
			"exponentialMovingAverage(foo.bar.baz, '30s')",
			"exponentialMovingAverage(foo.bar.baz,\"30s\")",
			[]float64{0.0, 1.0, 2.0},
			[]float64{3.0, 4.0, 5.0, 6.0, 7.0},
			[]float64{1.0, 2.5, 3.75, 4.875, 5.9375},
		},
		{
			"exponentialMovingAverage(foo.bar.baz, 3)",
			"exponentialMovingAverage(foo.bar.baz,3)",
			[]float64{0.0, 1.0, 2.0},
			[]float64{3.0, 4.0, 5.0, math.NaN(), 7.0},
			[]float64{1.0, 2.5, 3.75, math.NaN(), 5.375},
		},
	}

	for _, test := range tests {
		testMovingFunction(t, test.target, test.expectedName, test.inputs, test.bootstrap, test.expected)
	}
}

func testMovingFunctionError(t *testing.T, target string) {
	ctx := common.NewTestContext()
	defer ctx.Close()

	engine := NewEngine(&common.MovingFunctionStorage{
		StepMillis:     10000,
		Bootstrap:      []float64{1.0},
		BootstrapStart: testMovingFunctionBootstrap,
		Values:         []float64{1.0},
	}, CompileOptions{})
	phonyContext := common.NewContext(common.ContextOptions{
		Start:  testMovingFunctionStart,
		End:    testMovingFunctionEnd,
		Engine: engine,
	})

	expr, err := phonyContext.Engine.(*Engine).Compile(target)
	require.NoError(t, err)
	res, err := expr.Execute(phonyContext)
	require.Error(t, err)
	require.Nil(t, res.Values)
}

func TestMovingAverageError(t *testing.T) {
	testMovingFunctionError(t, "movingAverage(foo.bar.baz, '-30s')")
	testMovingFunctionError(t, "movingAverage(foo.bar.baz, 0)")
}

func TestMovingSumSuccess(t *testing.T) {
	values := []float64{12.0, 19.0, -10.0, math.NaN(), 10.0}
	bootstrap := []float64{3.0, 4.0, 5.0}
	expected := []float64{12.0, 21.0, 36.0, 21.0, 9.0} // (3+4+5), (4+5+12), (5+12+19), (12+19-10), (19-10+Nan)
	expectedXFF := []float64{12.0, 21.0, 36.0, 21.0, math.NaN()}

	testMovingFunction(t, "movingSum(foo.bar.baz, '30s', 0.1)", "movingSum(foo.bar.baz,\"30s\")", values, bootstrap, expected)
	testMovingFunction(t, "movingSum(foo.bar.baz, '30s')", "movingSum(foo.bar.baz,\"30s\")", values, bootstrap, expected)
	testMovingFunction(t, "movingSum(foo.bar.baz, '30s', 1.0)", "movingSum(foo.bar.baz,\"30s\")", values, bootstrap, expectedXFF)
	testMovingFunction(t, "movingSum(foo.bar.baz, '30s')", "movingSum(foo.bar.baz,\"30s\")", values, bootstrap, expected)

	testMovingFunction(t, "movingSum(foo.bar.baz, '30s')", "movingSum(foo.bar.baz,3)", nil, nil, nil)

	bootstrapEntireSeries := []float64{3.0, 4.0, 5.0, 12.0, 19.0, -10.0, math.NaN(), 10.0}
	testMovingFunction(t, "movingSum(foo.bar.baz, '30s')", "movingSum(foo.bar.baz,\"30s\")", values, bootstrapEntireSeries, expected)
}

func TestMovingSumError(t *testing.T) {
	testMovingFunctionError(t, "movingSum(foo.bar.baz, '-30s')")
	testMovingFunctionError(t, "movingSum(foo.bar.baz, 0)")
}

func TestMovingMaxSuccess(t *testing.T) {
	values := []float64{12.0, 19.0, -10.0, math.NaN(), 10.0}
	bootstrap := []float64{3.0, 4.0, 5.0}
	expected := []float64{5.0, 12.0, 19.0, 19.0, 19.0} // max(3,4,5), max(4,5,12), max(5,12,19), max(12,19,10), max(19,-10,NaN)

	testMovingFunction(t, "movingMax(foo.bar.baz, '30s')", "movingMax(foo.bar.baz,\"30s\")", values, bootstrap, expected)
	testMovingFunction(t, "movingMax(foo.bar.baz, '30s')", "movingMax(foo.bar.baz,3)", nil, nil, nil)

	bootstrapEntireSeries := []float64{3.0, 4.0, 5.0, 12.0, 19.0, -10.0, math.NaN(), 10.0}
	testMovingFunction(t, "movingMax(foo.bar.baz, '30s')", "movingMax(foo.bar.baz,\"30s\")", values, bootstrapEntireSeries, expected)
}

func TestMovingMaxError(t *testing.T) {
	testMovingFunctionError(t, "movingMax(foo.bar.baz, '-30s')")
	testMovingFunctionError(t, "movingMax(foo.bar.baz, 0)")
}

func TestMovingMinSuccess(t *testing.T) {
	values := []float64{12.0, 19.0, -10.0, math.NaN(), 10.0}
	bootstrap := []float64{3.0, 4.0, 5.0}
	expected := []float64{3.0, 4.0, 5.0, -10.0, -10.0} // min(3,4,5), min(4,5,12), min(5,12,19), min(12,19,-10), min(19,-10,NaN)

	testMovingFunction(t, "movingMin(foo.bar.baz, '30s')", "movingMin(foo.bar.baz,\"30s\")", values, bootstrap, expected)
	testMovingFunction(t, "movingMin(foo.bar.baz, '30s')", "movingMin(foo.bar.baz,3)", nil, nil, nil)

	bootstrapEntireSeries := []float64{3.0, 4.0, 5.0, 12.0, 19.0, -10.0, math.NaN(), 10.0}
	testMovingFunction(t, "movingMin(foo.bar.baz, '30s')", "movingMin(foo.bar.baz,\"30s\")", values, bootstrapEntireSeries, expected)
}

func TestMovingMinError(t *testing.T) {
	testMovingFunctionError(t, "movingMin(foo.bar.baz, '-30s')")
	testMovingFunctionError(t, "movingMin(foo.bar.baz, 0)")
}

func TestIsNonNull(t *testing.T) {
	ctx := common.NewTestContext()
	defer ctx.Close()

	tests := []struct {
		inputs  []float64
		outputs []float64
	}{
		{
			[]float64{0, math.NaN(), 2.0, math.NaN(), 3.0},
			[]float64{1, 0, 1, 0, 1},
		},
		{
			[]float64{0, 1.0, 2.0, math.NaN(), 3.0},
			[]float64{1, 1, 1, 0, 1},
		},
	}

	start := time.Now()
	for _, test := range tests {
		input := ts.NewSeries(ctx, "foo", start, common.NewTestSeriesValues(ctx, 100, test.inputs))
		r, err := isNonNull(ctx, singlePathSpec{
			Values: []*ts.Series{input},
		})
		require.NoError(t, err)

		outputs := r.Values
		require.Equal(t, 1, len(outputs))
		require.Equal(t, 100, outputs[0].MillisPerStep())
		require.Equal(t, len(test.inputs), outputs[0].Len())
		require.Equal(t, start, outputs[0].StartTime())
		assert.Equal(t, "isNonNull(foo)", outputs[0].Name())

		for step := 0; step < outputs[0].Len(); step++ {
			v := outputs[0].ValueAt(step)
			assert.Equal(t, test.outputs[step], v, "invalid value for %d", step)
		}
	}
}

func TestKeepLastValue(t *testing.T) {
	ctx := common.NewTestContext()
	defer ctx.Close()

	tests := []struct {
		inputs  []float64
		outputs []float64
		limit   int
	}{
		{
			[]float64{0, math.NaN(), 2.0, math.NaN(), 3.0},
			[]float64{0, 0, 2.0, 2.0, 3.0},
			-1,
		},
		{
			[]float64{math.NaN(), 1.0, 2.0, math.NaN(), 3.0},
			[]float64{math.NaN(), 1.0, 2.0, 2.0, 3.0},
			-1,
		},
		{
			[]float64{1.0, math.NaN(), math.NaN(), math.NaN(), 3.0, math.NaN(), math.NaN(), 2.0},
			[]float64{1.0, math.NaN(), math.NaN(), math.NaN(), 3.0, 3.0, 3.0, 2.0},
			2,
		},
	}

	start := time.Now()
	for _, test := range tests {
		input := ts.NewSeries(ctx, "foo", start, common.NewTestSeriesValues(ctx, 100, test.inputs))
		outputs, err := keepLastValue(ctx, singlePathSpec{
			Values: []*ts.Series{input},
		}, test.limit)
		expected := common.TestSeries{Name: "keepLastValue(foo)", Data: test.outputs}
		require.NoError(t, err)
		common.CompareOutputsAndExpected(t, 100, start,
			[]common.TestSeries{expected}, outputs.Values)
	}
}

func TestSustainedAbove(t *testing.T) {
	ctx := common.NewTestContext()
	defer ctx.Close()

	tests := []struct {
		inputs    []float64
		outputs   []float64
		threshold float64
		interval  string
	}{
		{
			[]float64{0, 0, 3, 3, 4, 0, 0},
			[]float64{0, 0, 3, 3, 4, 0, 0},
			2,
			"10s",
		},
		{
			[]float64{0, 0, 3, 3, 4, 0, 0},
			[]float64{0, 0, 0, 3, 4, 0, 0},
			2,
			"20s",
		},
		{
			[]float64{0, 0, 3, 3, 4, 0, 0},
			[]float64{0, 0, 0, 0, 4, 0, 0},
			2,
			"30s",
		},
		{
			[]float64{0, 0, 3, 3, 4, 0, 0},
			[]float64{0, 0, 0, 0, 0, 0, 0},
			2,
			"40s",
		},
		{
			[]float64{0, 3, 3, 4, 4, 2, 0},
			[]float64{0, 0, 0, 0, 4, 0, 0},
			4,
			"20s",
		},
		{
			[]float64{1, 2, 3, 4, 9, 9, 9, 9, 9, 3},
			[]float64{0, 0, 0, 0, 0, 0, 9, 9, 9, 0},
			8,
			"30s",
		},
		{
			[]float64{1, 2, 3, 4, 5, 5, 5, 5, 5, 3},
			[]float64{0, 0, 0, 4, 5, 5, 5, 5, 5, 0},
			4,
			"10s",
		},
		{
			[]float64{-3, -4, -1, 3, 0, -1, -5, -6, -3},
			[]float64{-4, -4, -4, 3, 0, -1, -4, -4, -4},
			-2,
			"20s",
		},
	}

	start := time.Now()
	for _, test := range tests {
		input := ts.NewSeries(ctx, "foo", start, common.NewTestSeriesValues(ctx, 10000, test.inputs))
		r, err := sustainedAbove(ctx, singlePathSpec{
			Values: []*ts.Series{input},
		}, test.threshold, test.interval)
		require.NoError(t, err)

		outputs := r.Values
		require.Equal(t, 1, len(outputs))
		require.Equal(t, 10000, outputs[0].MillisPerStep())
		require.Equal(t, len(test.inputs), outputs[0].Len())
		require.Equal(t, start, outputs[0].StartTime())

		str := fmt.Sprintf("sustainedAbove(foo, %f, '%s')", test.threshold, test.interval)

		assert.Equal(t, str, outputs[0].Name())

		for step := 0; step < outputs[0].Len(); step++ {
			v := outputs[0].ValueAt(step)

			assert.Equal(t, test.outputs[step], v, "invalid value for %d", step)
		}
	}
}

func TestSustainedAboveFail(t *testing.T) {
	ctx := common.NewTestContext()
	defer ctx.Close()

	input := ts.NewSeries(ctx, "foo", time.Now(), common.NewTestSeriesValues(ctx, 10000, []float64{0}))
	outputs, err := sustainedAbove(ctx, singlePathSpec{
		Values: []*ts.Series{input},
	}, 10, "wat")
	require.Error(t, err)
	require.Equal(t, 0, outputs.Len())
}

func TestSustainedBelow(t *testing.T) {
	ctx := common.NewTestContext()
	defer ctx.Close()

	tests := []struct {
		inputs    []float64
		outputs   []float64
		threshold float64
		interval  string
	}{
		{
			[]float64{4, 4, 1, 1, 1, 4, 4},
			[]float64{4, 4, 1, 1, 1, 4, 4},
			2,
			"10s",
		},
		{
			[]float64{7, 8, 3, 3, 2, 6, 7},
			[]float64{6, 6, 6, 3, 2, 6, 6},
			3,
			"20s",
		},
		{
			[]float64{9, 7, 3, 3, 2, 5, 6},
			[]float64{6, 6, 6, 6, 2, 6, 6},
			3,
			"30s",
		},
		{
			[]float64{8, 5, 3, 3, 2, 5, 8},
			[]float64{6, 6, 6, 6, 6, 6, 6},
			3,
			"40s",
		},
		{
			[]float64{4, 3, 3, 1, 1, 2, 4},
			[]float64{2, 2, 2, 2, 1, 2, 2},
			1,
			"20s",
		},
		{
			[]float64{7, 8, 9, 2, 2, 4, 2, 5, 3, 2},
			[]float64{8, 8, 8, 8, 8, 8, 2, 8, 8, 8},
			4,
			"40s",
		},
		{
			[]float64{1, 2, 3, 4, 9, 9, 9, 9, 9, 3},
			[]float64{8, 2, 3, 4, 8, 8, 8, 8, 8, 8},
			4,
			"20s",
		},
		{
			[]float64{-3, -4, -3, -1, 3, 2, -5, -4, -3, -3},
			[]float64{0, -4, -3, 0, 0, 0, 0, -4, -3, -3},
			-2,
			"20s",
		},
	}

	start := time.Now()
	for _, test := range tests {
		input := ts.NewSeries(ctx, "foo", start, common.NewTestSeriesValues(ctx, 10000, test.inputs))
		r, err := sustainedBelow(ctx, singlePathSpec{
			Values: []*ts.Series{input},
		}, test.threshold, test.interval)
		require.NoError(t, err)

		outputs := r.Values
		require.Equal(t, 1, len(outputs))
		require.Equal(t, 10000, outputs[0].MillisPerStep())
		require.Equal(t, len(test.inputs), outputs[0].Len())
		require.Equal(t, start, outputs[0].StartTime())

		str := fmt.Sprintf("sustainedBelow(foo, %f, '%s')", test.threshold, test.interval)

		assert.Equal(t, str, outputs[0].Name())
		for step := 0; step < outputs[0].Len(); step++ {
			v := outputs[0].ValueAt(step)

			assert.Equal(t, test.outputs[step], v, "invalid value for %d", step)
		}
	}
}

func TestSustainedBelowFail(t *testing.T) {
	ctx := common.NewTestContext()
	defer ctx.Close()

	input := ts.NewSeries(ctx, "foo", time.Now(), common.NewTestSeriesValues(ctx, 10000, []float64{0}))
	outputs, err := sustainedBelow(ctx, singlePathSpec{
		Values: []*ts.Series{input},
	}, 10, "wat")
	require.Error(t, err)
	require.Equal(t, 0, outputs.Len())
}

// nIntParamGoldenData holds test data for functions that take an additional "n" int parameter
type nIntParamGoldenData struct {
	inputs  []common.TestSeries
	n       int
	outputs []common.TestSeries
}

// nIntParamGoldenDataWithAgg holds test data for functions that take an additional "n" int parameter
// It also holds an aggregation function
type nIntParamGoldenDataWithAgg struct {
	nIntParamGoldenData
	aggFunc string
}

// rankingFunc selects the n lowest or highest series based on certain metric of the
// series (e.g., maximum, minimum, average).
type rankingFunc func(ctx *common.Context, input singlePathSpec, n int) (ts.SeriesList, error)

// testRanking can be used to test the ranking alias functions
// (e.g. lowestAverage, highestMax, highestAverage, lowestCurrent)
// these functions are all aliases of the "meta-ranking" functions (i.e. highest and lowest)
func testRanking(t *testing.T, ctx *common.Context, tests []nIntParamGoldenData, f rankingFunc) {
	start := time.Now()
	step := 100
	for _, test := range tests {
		outputs, err := f(ctx, singlePathSpec{
			Values: generateSeriesList(ctx, start, test.inputs, step),
		}, test.n)
		if test.n < 0 {
			require.NotNil(t, err)
			require.Equal(t, "n must be positive", err.Error())
			assert.Nil(t, outputs.Values, "Nil timeseries should be returned")
			continue
		}
		require.NoError(t, err)
		common.CompareOutputsAndExpected(t, step, start,
			test.outputs, outputs.Values)
	}
}

// testOrderedAggregationFunc is a helper function for testing lowest and highest
func testOrderedAggregationFunc(t *testing.T, ctx *common.Context, tests []nIntParamGoldenDataWithAgg, isLowest bool) {
	f := highest
	if isLowest {
		f = lowest
	}

	start := time.Now()
	step := 100
	for _, test := range tests {
		input := singlePathSpec{Values: generateSeriesList(ctx, start, test.inputs, step)}
		outputs, err := f(ctx, input, test.n, test.aggFunc)

		if test.n < 0 {
			require.NotNil(t, err)
			require.Equal(t, "n must be positive", err.Error())
			assert.Nil(t, outputs.Values, "Nil timeseries should be returned")
			continue
		}

		require.NoError(t, err)
		common.CompareOutputsAndExpected(t, step, start,
			test.outputs, outputs.Values)
	}
}

func TestHighest(t *testing.T) {
	ctx := common.NewTestContext()
	defer ctx.Close()

	tests := []nIntParamGoldenDataWithAgg{
		{
			nIntParamGoldenData{
				testInput,
				0,
				nil,
			},
			"sum",
		},
		{
			nIntParamGoldenData{
				testInput,
				1,
				[]common.TestSeries{testInput[0]},
			},
			"current",
		},
		{
			nIntParamGoldenData{
				testInput,
				2,
				[]common.TestSeries{testInput[4], testInput[2]},
			},
			"average",
		},
		{
			nIntParamGoldenData{
				testInput,
				len(testInput) + 10, // force sort
				[]common.TestSeries{testInput[0], testInput[3], testInput[4], testInput[2], testInput[1]},
			},
			"last",
		},
	}
	testOrderedAggregationFunc(t, ctx, tests, false)
}

func TestHighestCurrent(t *testing.T) {
	ctx := common.NewTestContext()
	defer ctx.Close()

	tests := []nIntParamGoldenData{
		{
			testInput,
			0,
			nil,
		},
		{
			testInput,
			1,
			[]common.TestSeries{testInput[0]},
		},
		{
			testInput,
			2,
			[]common.TestSeries{testInput[0], testInput[3]},
		},
		{
			testInput,
			len(testInput) + 10, // force sort
			[]common.TestSeries{testInput[0], testInput[3], testInput[4], testInput[2], testInput[1]},
		},
	}
	testRanking(t, ctx, tests, highestCurrent)
}

func TestHighestCurrentWithNaNSeries(t *testing.T) {
	ctx := common.NewTestContext()
	defer ctx.Close()

	tests := []nIntParamGoldenData{
		{
			testInputWithNaNSeries,
			0,
			nil,
		},
		{
			testInputWithNaNSeries,
			1,
			[]common.TestSeries{testInputWithNaNSeries[0]},
		},
		{
			testInputWithNaNSeries,
			2,
			[]common.TestSeries{testInputWithNaNSeries[0], testInputWithNaNSeries[2]},
		},
		{
			testInputWithNaNSeries,
			3,
			[]common.TestSeries{testInputWithNaNSeries[0], testInputWithNaNSeries[2], testInputWithNaNSeries[1]},
		},
		{
			testInputWithNaNSeries,
			4,
			[]common.TestSeries{testInputWithNaNSeries[0], testInputWithNaNSeries[2], testInputWithNaNSeries[1], testInputWithNaNSeries[3]},
		},
	}
	testRanking(t, ctx, tests, highestCurrent)
}

func TestHighestAverage(t *testing.T) {
	ctx := common.NewTestContext()
	defer ctx.Close()

	tests := []nIntParamGoldenData{
		{
			testInput,
			1,
			[]common.TestSeries{testInput[4]},
		},
		{
			testInput,
			2,
			[]common.TestSeries{testInput[4], testInput[2]},
		},
	}
	testRanking(t, ctx, tests, highestAverage)
}

func TestHighestMax(t *testing.T) {
	ctx := common.NewTestContext()
	defer ctx.Close()

	tests := []nIntParamGoldenData{
		{
			testInput,
			1,
			[]common.TestSeries{testInput[4]},
		},
		{
			testInput,
			2,
			[]common.TestSeries{testInput[4], testInput[0]},
		},
	}
	testRanking(t, ctx, tests, highestMax)
}

func TestFallbackSeries(t *testing.T) {
	ctx := common.NewTestContext()
	defer ctx.Close()

	tests := []struct {
		input    []common.TestSeries
		fallback []common.TestSeries
		output   []common.TestSeries
	}{
		{
			nil,
			[]common.TestSeries{common.TestSeries{"output", []float64{0, 1.0}}},
			[]common.TestSeries{common.TestSeries{"output", []float64{0, 1.0}}},
		},
		{
			[]common.TestSeries{},
			[]common.TestSeries{common.TestSeries{"output", []float64{0, 1.0}}},
			[]common.TestSeries{common.TestSeries{"output", []float64{0, 1.0}}},
		},
		{
			[]common.TestSeries{common.TestSeries{"output", []float64{0, 2.0}}},
			[]common.TestSeries{common.TestSeries{"fallback", []float64{0, 1.0}}},
			[]common.TestSeries{common.TestSeries{"output", []float64{0, 2.0}}},
		},
	}

	start := time.Now()
	step := 100
	for _, test := range tests {

		inputs := generateSeriesList(ctx, start, test.input, step)
		fallbacks := generateSeriesList(ctx, start, test.fallback, step)

		outputs, err := fallbackSeries(ctx, singlePathSpec{
			Values: inputs,
		}, singlePathSpec{
			Values: fallbacks,
		})
		require.NoError(t, err)

		common.CompareOutputsAndExpected(t, step, start,
			test.output, outputs.Values)
	}
}

func TestMostDeviant(t *testing.T) {
	ctx := common.NewTestContext()
	defer ctx.Close()

	tests := []nIntParamGoldenData{
		{
			testInput,
			-2,
			nil,
		},
		{
			testInput,
			1,
			[]common.TestSeries{testInput[4]},
		},
		{
			testInput,
			2,
			[]common.TestSeries{testInput[4], testInput[3]},
		},
	}
	testRanking(t, ctx, tests, mostDeviant)
}

func TestLowest(t *testing.T) {
	ctx := common.NewTestContext()
	defer ctx.Close()

	tests := []nIntParamGoldenDataWithAgg{
		{
			nIntParamGoldenData{
				testInput,
				0,
				nil,
			},
			"max",
		},
		{
			nIntParamGoldenData{
				testInput,
				2,
				[]common.TestSeries{testInput[1], testInput[3]},
			},
			"sum",
		},
		{
			nIntParamGoldenData{
				testInput,
				2,
				[]common.TestSeries{testInput[1], testInput[2]},
			},
			"current",
		},
		{
			nIntParamGoldenData{
				testInput,
				3,
				[]common.TestSeries{testInput[1], testInput[3], testInput[0]},
			},
			"average",
		},
	}
	testOrderedAggregationFunc(t, ctx, tests, true)
}

func TestLowestAverage(t *testing.T) {
	ctx := common.NewTestContext()
	defer ctx.Close()

	tests := []nIntParamGoldenData{
		{
			testInput,
			0,
			nil,
		},
		{
			testInput,
			1,
			[]common.TestSeries{testInput[1]},
		},
		{
			testInput,
			2,
			[]common.TestSeries{testInput[1], testInput[3]},
		},
		{
			testInput,
			3,
			[]common.TestSeries{testInput[1], testInput[3], testInput[0]},
		},
	}
	testRanking(t, ctx, tests, lowestAverage)
}

func TestLowestCurrent(t *testing.T) {
	ctx := common.NewTestContext()
	defer ctx.Close()

	tests := []nIntParamGoldenData{
		{
			testInput,
			0,
			nil,
		},
		{
			testInput,
			1,
			[]common.TestSeries{testInput[1]},
		},
		{
			testInput,
			2,
			[]common.TestSeries{testInput[1], testInput[2]},
		},
		{
			testInput,
			3,
			[]common.TestSeries{testInput[1], testInput[2], testInput[4]},
		},
	}
	testRanking(t, ctx, tests, lowestCurrent)
}

type comparatorFunc func(ctx *common.Context, series singlePathSpec, n float64) (ts.SeriesList, error)

func testComparatorFunc(
	t *testing.T,
	f comparatorFunc,
	n float64,
	resultIndexes []int,
) {
	ctx := common.NewTestContext()
	defer ctx.Close()

	input := getTestInput(ctx)
	results, err := f(ctx, singlePathSpec{
		Values: input,
	}, n)
	require.Nil(t, err)
	require.Equal(t, len(resultIndexes), results.Len())
	for i, idx := range resultIndexes {
		require.Equal(t, input[idx], results.Values[i])
	}
}

func TestMaximumAbove(t *testing.T) {
	testComparatorFunc(t, maximumAbove, -10, []int{0, 2, 3, 4})
	testComparatorFunc(t, maximumAbove, 600, []int{0, 4})
	testComparatorFunc(t, maximumAbove, 100000, nil)
}

func TestMinimumAbove(t *testing.T) {
	testComparatorFunc(t, minimumAbove, -1000, []int{0, 2, 3, 4})
	testComparatorFunc(t, minimumAbove, -100, []int{0, 2, 4})
	testComparatorFunc(t, minimumAbove, 1, nil)
}

func TestAverageAbove(t *testing.T) {
	testComparatorFunc(t, averageAbove, 0, []int{0, 2, 3, 4})
	testComparatorFunc(t, averageAbove, 1, []int{0, 2, 4})
	testComparatorFunc(t, averageAbove, 12000, nil)
}

func TestCurrentAbove(t *testing.T) {
	testComparatorFunc(t, currentAbove, -10, []int{0, 2, 3, 4})
	testComparatorFunc(t, currentAbove, -5, []int{0, 3, 4})
	testComparatorFunc(t, currentAbove, 5, nil)
}

func TestCurrentBelow(t *testing.T) {
	testComparatorFunc(t, currentBelow, 5, []int{0, 2, 3, 4})
	testComparatorFunc(t, currentBelow, 0, []int{2, 4})
	testComparatorFunc(t, currentBelow, -5, []int{2})
	testComparatorFunc(t, currentBelow, -10, nil)
}

func TestRemoveBelowValue(t *testing.T) {
	ctx := common.NewTestContext()
	defer ctx.Close()

	nan := math.NaN()
	tests := []struct {
		inputs  []common.TestSeries
		n       float64
		outputs []common.TestSeries
	}{
		{
			testSmallInput,
			500,
			[]common.TestSeries{
				{"foo", []float64{nan, 601, nan, nan}},
				{"bar", []float64{500, nan}},
			},
		},
		{
			testSmallInput,
			4,
			[]common.TestSeries{
				{"foo", []float64{nan, 601, nan, 4}},
				{"bar", []float64{500, nan}},
			},
		},
	}
	start := time.Now()
	step := 100
	for _, test := range tests {
		outputs, err := removeBelowValue(ctx, singlePathSpec{
			Values: generateSeriesList(ctx, start, test.inputs, step),
		}, test.n)
		require.NoError(t, err)
		for i := range test.outputs { // overwrite series names
			name := fmt.Sprintf("removeBelowValue(%s, "+common.FloatingPointFormat+")",
				test.outputs[i].Name, test.n)
			test.outputs[i].Name = name
		}
		common.CompareOutputsAndExpected(t, step, start,
			test.outputs, outputs.Values)
	}
}

func TestRemoveAboveValue(t *testing.T) {
	ctx := common.NewTestContext()
	defer ctx.Close()

	nan := math.NaN()
	tests := []struct {
		inputs  []common.TestSeries
		n       float64
		outputs []common.TestSeries
	}{
		{
			testSmallInput,
			500,
			[]common.TestSeries{
				{"foo", []float64{0, nan, 3, 4}},
				{"bar", []float64{500, -8}},
			},
		},
		{
			testSmallInput,
			3,
			[]common.TestSeries{
				{"foo", []float64{0, nan, 3, nan}},
				{"bar", []float64{nan, -8}},
			},
		},
	}
	start := time.Now()
	step := 100
	for _, test := range tests {
		outputs, err := removeAboveValue(ctx, singlePathSpec{
			Values: generateSeriesList(ctx, start, test.inputs, step),
		}, test.n)
		require.NoError(t, err)
		for i := range test.outputs { // overwrite series names
			test.outputs[i].Name = fmt.Sprintf(
				"removeAboveValue(%s, "+common.FloatingPointFormat+")",
				test.outputs[i].Name,
				test.n,
			)
		}
		common.CompareOutputsAndExpected(t, step, start,
			test.outputs, outputs.Values)
	}
}

func TestRemoveEmptySeries(t *testing.T) {
	ctx := common.NewTestContext()
	defer ctx.Close()

	nan := math.NaN()
	tests := []struct {
		inputs  []common.TestSeries
		outputs []common.TestSeries
	}{
		{
			[]common.TestSeries{
				{"foo", []float64{nan, 601, nan, nan}},
				{"bar", []float64{500, nan}},
				{"baz", []float64{nan, nan, nan}},
			},
			[]common.TestSeries{
				{"foo", []float64{nan, 601, nan, nan}},
				{"bar", []float64{500, nan}},
			},
		},
	}
	start := time.Now()
	step := 100
	for _, test := range tests {
		outputs, err := removeEmptySeries(ctx, singlePathSpec{
			Values: generateSeriesList(ctx, start, test.inputs, step),
		})
		require.NoError(t, err)
		common.CompareOutputsAndExpected(t, step, start,
			test.outputs, outputs.Values)
	}
}

func generateSeriesList(ctx *common.Context, start time.Time, inputs []common.TestSeries, step int) []*ts.Series {
	tSeriesList := make([]*ts.Series, 0, len(inputs))
	for _, in := range inputs {
		tSeries := ts.NewSeries(ctx, in.Name, start, common.NewTestSeriesValues(ctx, step, in.Data))
		tSeriesList = append(tSeriesList, tSeries)
	}
	return tSeriesList
}

func TestScaleToSeconds(t *testing.T) {
	ctx := common.NewTestContext()
	defer ctx.Close()

	tests := []struct {
		millisPerStep int
		values        []float64
		expected      []float64
		seconds       int
	}{
		{
			1000,
			[]float64{1000.0, 2000.0, 3000.0, 4000.0, 5000.0},
			[]float64{2000.0, 4000.0, 6000.0, 8000.0, 10000.0},
			2,
		},
		// expected values should double when step is halved
		// relative to the original expected values
		{
			500,
			[]float64{1000.0, 2000.0, 3000.0, 4000.0, 5000.0},
			[]float64{4000.0, 8000.0, 12000.0, 16000.0, 20000.0},
			2,
		},
		// expected values should drop by a factor of 1/5 when step is multiplied by 5
		// relative to the original expected values
		{
			5000,
			[]float64{1000.0, 2000.0, 3000.0, 4000.0, 5000.0},
			[]float64{400.0, 800.0, 1200.0, 1600.0, 2000.0},
			2,
		},
	}

	for _, test := range tests {
		timeSeries := ts.NewSeries(ctx, "<values>", ctx.StartTime,
			common.NewTestSeriesValues(ctx, test.millisPerStep, test.values))

		r, err := scaleToSeconds(ctx, singlePathSpec{
			Values: []*ts.Series{timeSeries},
		}, test.seconds)
		require.NoError(t, err)

		output := r.Values
		require.Equal(t, 1, len(output))
		assert.Equal(t, "scaleToSeconds(<values>,2)", output[0].Name())
		for step := 0; step < output[0].Len(); step++ {
			v := output[0].ValueAt(step)
			assert.Equal(t, test.expected[step], v)
		}
	}
}

func TestAsPercentWithSeriesTotal(t *testing.T) {
	ctx := common.NewTestContext()
	defer ctx.Close()

	tests := []struct {
		valuesStep int
		values     []float64
		totalsStep int
		totals     []float64
		outputStep int
		output     []float64
	}{
		{
			100, []float64{10.0, 20.0, 30.0, 40.0, 50.0},
			100, []float64{1000.0, 1000.0, 1000.0, 1000.0, 1000.0},
			100, []float64{1.0, 2.0, 3.0, 4.0, 5.0},
		},
		{
			100, []float64{12.0, 14.0, 16.0, math.NaN(), 20.0},
			150, []float64{50.0, 50.0, 25.0, 50.0, 50.0},
			300, []float64{28.0, 53.0},
		},
	}

	for _, test := range tests {
		timeSeries := ts.NewSeries(ctx, "<values>", ctx.StartTime,
			common.NewTestSeriesValues(ctx, test.valuesStep, test.values))
		totalSeries := ts.NewSeries(ctx, "<totals>", ctx.StartTime,
			common.NewTestSeriesValues(ctx, test.totalsStep, test.totals))

		r, err := asPercent(ctx, singlePathSpec{
			Values: []*ts.Series{timeSeries},
		}, ts.SeriesList{
			Values: []*ts.Series{totalSeries},
		})
		require.NoError(t, err, fmt.Sprintf("err: %v", err))

		output := r.Values
		require.Equal(t, 1, len(output))
		require.Equal(t, output[0].MillisPerStep(), test.outputStep)
		assert.Equal(t, "asPercent(<values>, <totals>)", output[0].Name())

		for step := 0; step < output[0].Len(); step++ {
			v := output[0].ValueAt(step)
			assert.Equal(t, math.Trunc(v), test.output[step])
		}
	}
}

func TestAsPercentWithFloatTotal(t *testing.T) {
	ctx := common.NewTestContext()
	defer ctx.Close()

	nan := math.NaN()
	tests := []struct {
		valuesStep int
		values     []float64
		total      float64
		outputStep int
		output     []float64
	}{
		{
			100, []float64{12.0, 14.0, 16.0, nan, 20.0},
			20.0,
			100, []float64{60, 70, 80, nan, 100},
		},
		{
			100, []float64{12.0, 14.0, 16.0, nan, 20.0},
			0,
			100, []float64{nan, nan, nan, nan, nan},
		},
	}

	for _, test := range tests {
		timeSeries := ts.NewSeries(ctx, "<values>", ctx.StartTime,
			common.NewTestSeriesValues(ctx, test.valuesStep, test.values))
		r, err := asPercent(ctx, singlePathSpec{
			Values: []*ts.Series{timeSeries},
		}, test.total)
		require.NoError(t, err)

		output := r.Values
		require.Equal(t, 1, len(output))
		require.Equal(t, output[0].MillisPerStep(), test.outputStep)
		expectedName := fmt.Sprintf("asPercent(<values>, "+common.FloatingPointFormat+")",
			test.total)
		assert.Equal(t, expectedName, output[0].Name())

		for step := 0; step < output[0].Len(); step++ {
			v := output[0].ValueAt(step)
			xtest.Equalish(t, math.Trunc(v), test.output[step])
		}
	}
}

func TestAsPercentWithNilTotal(t *testing.T) {
	ctx := common.NewTestContext()
	defer ctx.Close()

	nan := math.NaN()
	tests := []struct {
		valuesStep int
		values     []float64
		outputStep int
		output     []float64
	}{
		{
			60,
			[]float64{12.0, 14.0, 16.0, nan, 20.0},
			60,
			[]float64{100, 100, 100, nan, 100},
		},
	}

	for _, test := range tests {
		timeSeries := ts.NewSeries(ctx, "<values>", ctx.StartTime,
			common.NewTestSeriesValues(ctx, test.valuesStep, test.values))
		r, err := asPercent(ctx, singlePathSpec{
			Values: []*ts.Series{timeSeries},
		}, nil)
		require.NoError(t, err)

		output := r.Values
		require.Equal(t, 1, len(output))
		require.Equal(t, output[0].MillisPerStep(), test.outputStep)
		expectedName := fmt.Sprintf("asPercent(<values>, sumSeries(<values>))")
		assert.Equal(t, expectedName, output[0].Name())

		for step := 0; step < output[0].Len(); step++ {
			v := output[0].ValueAt(step)
			xtest.Equalish(t, math.Trunc(v), test.output[step])
		}
	}
}

func TestAsPercentWithSeriesList(t *testing.T) {
	ctx := common.NewTestContext()
	defer ctx.Close()

	nan := math.NaN()
	inputs := []struct {
		name   string
		step   int
		values []float64
	}{
		{
			"foo",
			100,
			[]float64{12.0, 14.0, 16.0, nan, 20.0, 30.0},
		},
		{
			"bar",
			200,
			[]float64{7.0, nan, 25.0},
		},
	}
	outputs := []struct {
		name   string
		step   int
		values []float64
	}{
		{
			"asPercent(foo, foo)",
			200,
			[]float64{65.0, 100.0, 50.0},
		},
		{
			"asPercent(bar, bar)",
			200,
			[]float64{35.0, nan, 50.0},
		},
	}

	var inputSeries []*ts.Series
	for _, input := range inputs {
		timeSeries := ts.NewSeries(
			ctx,
			input.name,
			ctx.StartTime,
			common.NewTestSeriesValues(ctx, input.step, input.values),
		)
		inputSeries = append(inputSeries, timeSeries)
	}

	var expected []*ts.Series
	for _, output := range outputs {
		timeSeries := ts.NewSeries(
			ctx,
			output.name,
			ctx.StartTime,
			common.NewTestSeriesValues(ctx, output.step, output.values),
		)
		expected = append(expected, timeSeries)
	}

	for _, totalArg := range []interface{}{
		ts.SeriesList{Values: []*ts.Series(nil)},
		singlePathSpec{},
	} {
		r, err := asPercent(ctx, singlePathSpec{
			Values: inputSeries,
		}, totalArg)
		require.NoError(t, err)

		results := r.Values
		require.Equal(t, len(expected), len(results))
		for i := 0; i < len(results); i++ {
			require.Equal(t, expected[i].MillisPerStep(), results[i].MillisPerStep())
			require.Equal(t, expected[i].Len(), results[i].Len())
			require.Equal(t, expected[i].Name(), results[i].Name())
			for step := 0; step < results[i].Len(); step++ {
				xtest.Equalish(t, expected[i].ValueAt(step), results[i].ValueAt(step))
			}
		}
	}

}

func testLogarithm(t *testing.T, base int, indices []int) {
	ctx := common.NewTestContext()
	defer ctx.Close()

	invals := make([]float64, 101)
	for i := range invals {
		invals[i] = float64(i)
	}

	series := ts.NewSeries(ctx, "hello", time.Now(),
		common.NewTestSeriesValues(ctx, 10000, invals))

	r, err := logarithm(ctx, singlePathSpec{
		Values: []*ts.Series{series},
	}, base)
	require.NoError(t, err)

	output := r.Values
	require.Equal(t, 1, len(output))
	assert.Equal(t, fmt.Sprintf("log(hello, %d)", base), output[0].Name())
	assert.Equal(t, series.StartTime(), output[0].StartTime())
	require.Equal(t, len(invals), output[0].Len())
	xtest.Equalish(t, math.NaN(), output[0].ValueAt(0))
	xtest.Equalish(t, 0, output[0].ValueAt(indices[0]))
	xtest.Equalish(t, 1, output[0].ValueAt(indices[1]))
	xtest.Equalish(t, 2, output[0].ValueAt(indices[2]))
}

func TestLogarithm(t *testing.T) {
	testLogarithm(t, 10, []int{1, 10, 100})
	testLogarithm(t, 2, []int{1, 2, 4})

	_, err := logarithm(nil, singlePathSpec{}, -1)
	require.NotNil(t, err)
}

func TestIntegral(t *testing.T) {
	ctx := common.NewTestContext()
	defer ctx.Close()

	invals := []float64{
		0, 1, 2, 3, 4, 5, 6, math.NaN(), 8, math.NaN(),
	}

	outvals := []float64{
		0, 1, 3, 6, 10, 15, 21, math.NaN(), 29, math.NaN(),
	}

	series := ts.NewSeries(ctx, "hello", time.Now(),
		common.NewTestSeriesValues(ctx, 10000, invals))

	r, err := integral(ctx, singlePathSpec{
		Values: []*ts.Series{series},
	})
	require.NoError(t, err)

	output := r.Values
	require.Equal(t, 1, len(output))
	assert.Equal(t, "integral(hello)", output[0].Name())
	assert.Equal(t, series.StartTime(), output[0].StartTime())
	require.Equal(t, len(outvals), output[0].Len())
	for i, expected := range outvals {
		xtest.Equalish(t, expected, output[0].ValueAt(i), "incorrect value at %d", i)
	}
}

func TestInterpolate(t *testing.T) {
	ctx := common.NewTestContext()
	defer ctx.Close()

	tests := []struct {
		values []float64
		output []float64
		limit  int
	}{
		{
			[]float64{1.0, 2.0, 3.0, 4.0, 5.0, 6.0, 7.0, 8.0, 9.0, 10.0, 11.0, 12.0, 13.0, 14.0, 15.0, 16.0, 17.0, 18.0, 19.0, 20.0},
			[]float64{1.0, 2.0, 3.0, 4.0, 5.0, 6.0, 7.0, 8.0, 9.0, 10.0, 11.0, 12.0, 13.0, 14.0, 15.0, 16.0, 17.0, 18.0, 19.0, 20.0},
			-1,
		},
		{
			[]float64{math.NaN(), 2.0, math.NaN(), 4.0, math.NaN(), 6.0, math.NaN(), 8.0, math.NaN(), 10.0, math.NaN(), 12.0, math.NaN(), 14.0, math.NaN(), 16.0, math.NaN(), 18.0, math.NaN(), 20.0},
			[]float64{math.NaN(), 2.0, 3.0, 4.0, 5.0, 6.0, 7.0, 8.0, 9.0, 10.0, 11.0, 12.0, 13.0, 14.0, 15.0, 16.0, 17.0, 18.0, 19.0, 20.0},
			-1,
		},
		{
			[]float64{1.0, 2.0, math.NaN(), math.NaN(), math.NaN(), 6.0, 7.0, 8.0, 9.0, 10.0, 11.0, 12.0, 13.0, 14.0, 15.0, 16.0, 17.0, math.NaN(), math.NaN(), math.NaN()},
			[]float64{1.0, 2.0, 3.0, 4.0, 5.0, 6.0, 7.0, 8.0, 9.0, 10.0, 11.0, 12.0, 13.0, 14.0, 15.0, 16.0, 17.0, math.NaN(), math.NaN(), math.NaN()},
			-1,
		},
		{
			[]float64{1.0, 2.0, 3.0, 4.0, math.NaN(), 6.0, math.NaN(), math.NaN(), 9.0, 10.0, 11.0, math.NaN(), 13.0, math.NaN(), math.NaN(), math.NaN(), math.NaN(), 18.0, 19.0, 20.0},
			[]float64{1.0, 2.0, 3.0, 4.0, 5.0, 6.0, 7.0, 8.0, 9.0, 10.0, 11.0, 12.0, 13.0, 14.0, 15.0, 16.0, 17.0, 18.0, 19.0, 20.0},
			-1,
		},
		{
			[]float64{1.0, 2.0, math.NaN(), math.NaN(), math.NaN(), 6.0, 7.0, 8.0, 9.0, 10.0, 11.0, 12.0, 13.0, 14.0, 15.0, 16.0, 17.0, 18.0, math.NaN(), math.NaN()},
			[]float64{1.0, 2.0, 3.0, 4.0, 5.0, 6.0, 7.0, 8.0, 9.0, 10.0, 11.0, 12.0, 13.0, 14.0, 15.0, 16.0, 17.0, 18.0, math.NaN(), math.NaN()},
			-1,
		},
		{
			[]float64{1.0, 2.0, math.NaN(), math.NaN(), math.NaN(), math.NaN(), math.NaN(), 8.0, 9.0, 10.0, 11.0, 12.0, 13.0, 14.0, 15.0, 16.0, 17.0, 18.0, math.NaN(), math.NaN()},
			[]float64{1.0, 2.0, math.NaN(), math.NaN(), math.NaN(), math.NaN(), math.NaN(), 8.0, 9.0, 10.0, 11.0, 12.0, 13.0, 14.0, 15.0, 16.0, 17.0, 18.0, math.NaN(), math.NaN()},
			3,
		},
		{
			[]float64{math.NaN(), math.NaN(), math.NaN(), math.NaN(), math.NaN(), 6.0, 7.0, 8.0, 9.0, 10.0, 11.0, 12.0, 13.0, 14.0, 15.0, 16.0, 17.0, 18.0, 19.0, 20.0},
			[]float64{math.NaN(), math.NaN(), math.NaN(), math.NaN(), math.NaN(), 6.0, 7.0, 8.0, 9.0, 10.0, 11.0, 12.0, 13.0, 14.0, 15.0, 16.0, 17.0, 18.0, 19.0, 20.0},
			-1,
		},
	}

	start := time.Now()
	step := 100
	for _, test := range tests {
		input := []common.TestSeries{{"foo", test.values}}
		expected := []common.TestSeries{{"interpolate(foo)", test.output}}
		timeSeries := generateSeriesList(ctx, start, input, step)
		output, err := interpolate(ctx, singlePathSpec{
			Values: timeSeries,
		}, test.limit)
		require.NoError(t, err)
		common.CompareOutputsAndExpected(t, step, start,
			expected, output.Values)
	}
}

func TestIntegralByInterval(t *testing.T) {
	ctx := common.NewTestContext()
	defer ctx.Close()

	invals := []float64{
		math.NaN(), 1, 2, 3, 4, 5, math.NaN(), 6, 7, 8,
	}

	outvals := []float64{
		0, 1, 2, 5, 4, 9, 0, 6, 7, 15,
	}

	series := ts.NewSeries(ctx, "hello", time.Now(),
		common.NewTestSeriesValues(ctx, 60000, invals))

	r, err := integralByInterval(ctx, singlePathSpec{
		Values: []*ts.Series{series},
	}, "2min")
	require.NoError(t, err)

	output := r.Values
	require.Equal(t, 1, len(output))
	assert.Equal(t, "integralByInterval(hello, 2min)", output[0].Name())
	assert.Equal(t, series.StartTime(), output[0].StartTime())
	require.Equal(t, len(outvals), output[0].Len())
	for i, expected := range outvals {
		xtest.Equalish(t, expected, output[0].ValueAt(i), "incorrect value at %d", i)
	}
}

func TestDerivative(t *testing.T) {
	ctx := common.NewTestContext()
	defer ctx.Close()

	tests := []struct {
		values []float64
		output []float64
	}{
		{
			[]float64{10.0, 20.0, 30.0, 5.0, 5.0},
			[]float64{math.NaN(), 10.0, 10.0, -25.0, 0.0},
		},
		{
			[]float64{50.0, 50.0, 25.0, 250.0, 350.0},
			[]float64{math.NaN(), 0.0, -25.0, 225.0, 100.0},
		},
	}

	start := time.Now()
	step := 100
	for _, test := range tests {
		input := []common.TestSeries{{"foo", test.values}}
		expected := []common.TestSeries{{"derivative(foo)", test.output}}
		timeSeries := generateSeriesList(ctx, start, input, step)
		output, err := derivative(ctx, singlePathSpec{
			Values: timeSeries,
		})
		require.NoError(t, err)
		common.CompareOutputsAndExpected(t, step, start,
			expected, output.Values)
	}
}

func TestNonNegativeDerivative(t *testing.T) {
	ctx := common.NewTestContext()
	defer ctx.Close()

	tests := []struct {
		values   []float64
		maxValue float64
		output   []float64
	}{
		{
			[]float64{10.0, 20.0, 30.0, 5.0, 5.0},
			math.NaN(),
			[]float64{math.NaN(), 10.0, 10.0, math.NaN(), 0.0},
		},
		{
			[]float64{50.0, 50.0, 25.0, 250.0, 350.0},
			100.0,
			[]float64{math.NaN(), 0.0, 76.0, 225.0, 100.0},
		},
	}

	start := time.Now()
	step := 100
	for _, test := range tests {
		input := []common.TestSeries{{"foo", test.values}}
		expected := []common.TestSeries{{"nonNegativeDerivative(foo)", test.output}}
		timeSeries := generateSeriesList(ctx, start, input, step)
		output, err := nonNegativeDerivative(ctx, singlePathSpec{
			Values: timeSeries,
		}, test.maxValue)
		require.NoError(t, err)
		common.CompareOutputsAndExpected(t, step, start, expected, output.Values)
	}
}

type TimeSeriesPtrVector []*ts.Series

func (o TimeSeriesPtrVector) Len() int           { return len(o) }
func (o TimeSeriesPtrVector) Less(i, j int) bool { return o[i].Name() < o[j].Name() }
func (o TimeSeriesPtrVector) Swap(i, j int)      { o[i], o[j] = o[j], o[i] }

func TestConstantLine(t *testing.T) {
	ctx := common.NewTestContext()
	defer ctx.Close()

	testValue := 5.0
	r, err := constantLine(ctx, testValue)
	require.Nil(t, err)

	testSeries := r.Values
	require.Equal(t, 1, len(testSeries))
	require.Equal(t, 3, testSeries[0].Len())
	expectedName := fmt.Sprintf(common.FloatingPointFormat, testValue)
	require.Equal(t, expectedName, testSeries[0].Name())
	for i := 0; i < testSeries[0].Len(); i++ {
		require.Equal(t, float64(testValue), testSeries[0].ValueAt(i))
	}
}

func TestIdentity(t *testing.T) {
	ctx := common.NewTestContext()
	defer ctx.Close()

	testName := "testName.mytest"
	r, err := identity(ctx, testName)
	require.Nil(t, err)

	testSeries := r.Values
	require.Equal(t, 1, len(testSeries))
	require.Equal(t, testName, testSeries[0].Name())
	require.Equal(t, 60, testSeries[0].Len())
	expectedValue := ctx.StartTime.Unix()
	for i := 0; i < testSeries[0].Len(); i++ {
		require.Equal(t, float64(expectedValue), testSeries[0].ValueAt(i))
		expectedValue += 60
	}
}

func TestLimit(t *testing.T) {
	ctx := common.NewTestContext()
	defer ctx.Close()

	// invalid input
	testInput := getTestInput(ctx)
	testSeries, err := limit(ctx, singlePathSpec{
		Values: testInput,
	}, -1)
	require.NotNil(t, err)

	// valid input
	testSeries, err = limit(ctx, singlePathSpec{
		Values: testInput,
	}, 1)
	require.Nil(t, err)
	require.Equal(t, 1, testSeries.Len())

	// input bigger than length of series
	testSeries, err = limit(ctx, singlePathSpec{
		Values: testInput,
	}, 10)
	require.Nil(t, err)
	require.Equal(t, len(testInput), testSeries.Len())
}

func TestHitCount(t *testing.T) {
	ctx := common.NewTestContext()
	defer ctx.Close()

	now := time.Now()
	tests := []struct {
		name           string
		startTime      time.Time
		stepInMilli    int
		values         []float64
		intervalString string
		newStartTime   time.Time
		newStep        int
		output         []float64
	}{
		{
			"foo",
			now,
			1000,
			[]float64{1.0, 2.0, 3.0, 4.0, 5.0, math.NaN(), 6.0},
			"2s",
			now.Add(-time.Second),
			2000,
			[]float64{1.0, 5.0, 9.0, 6.0},
		},
		{
			"bar",
			now,
			1000,
			[]float64{1.0, 2.0, 3.0, 4.0, 5.0, math.NaN(), 6.0},
			"10s",
			now.Add(-3 * time.Second),
			10000,
			[]float64{21.0},
		},
	}

	for _, input := range tests {
		series := ts.NewSeries(
			ctx,
			input.name,
			input.startTime,
			common.NewTestSeriesValues(ctx, input.stepInMilli, input.values),
		)
		results, err := hitcount(ctx, singlePathSpec{
			Values: []*ts.Series{series},
		}, input.intervalString)
		expected := common.TestSeries{
			Name: fmt.Sprintf(`hitcount(%s, %q)`, input.name, input.intervalString),
			Data: input.output,
		}
		require.Nil(t, err)
		common.CompareOutputsAndExpected(t, input.newStep, input.newStartTime,
			[]common.TestSeries{expected}, results.Values)
	}
}

func TestSubstr(t *testing.T) {
	ctx := common.NewTestContext()
	defer ctx.Close()

	now := ctx.StartTime
	input := struct {
		name        string
		startTime   time.Time
		stepInMilli int
		values      []float64
	}{
		"aliasByName(foo.bar,baz)",
		now,
		1000,
		[]float64{1.0, 2.0, 3.0},
	}

	series := ts.NewSeries(
		ctx,
		input.name,
		input.startTime,
		common.NewTestSeriesValues(ctx, input.stepInMilli, input.values),
	)
	results, err := substr(ctx, singlePathSpec{
		Values: []*ts.Series{series},
	}, 1, 0)
	expected := common.TestSeries{Name: "bar", Data: input.values}
	require.Nil(t, err)
	common.CompareOutputsAndExpected(t, input.stepInMilli, input.startTime,
		[]common.TestSeries{expected}, results.Values)

	results, err = substr(ctx, singlePathSpec{
		Values: []*ts.Series{series},
	}, 0, 2)
	expected = common.TestSeries{Name: "foo.bar", Data: input.values}
	require.Nil(t, err)
	common.CompareOutputsAndExpected(t, input.stepInMilli, input.startTime,
		[]common.TestSeries{expected}, results.Values)

	results, err = substr(ctx, singlePathSpec{
		Values: []*ts.Series{series},
	}, 0, 0)
	expected = common.TestSeries{Name: "foo.bar", Data: input.values}
	require.Nil(t, err)
	common.CompareOutputsAndExpected(t, input.stepInMilli, input.startTime,
		[]common.TestSeries{expected}, results.Values)

	results, err = substr(ctx, singlePathSpec{
		Values: []*ts.Series{series},
	}, 2, 1)
	require.NotNil(t, err)

	results, err = substr(ctx, singlePathSpec{
		Values: []*ts.Series{series},
	}, -1, 1)
	require.NotNil(t, err)

	results, err = substr(ctx, singlePathSpec{
		Values: []*ts.Series{series},
	}, 3, 4)
	require.NotNil(t, err)
}

type mockStorage struct{}

func (*mockStorage) FetchByQuery(
	ctx xctx.Context, query string, opts storage.FetchOptions,
) (*storage.FetchResult, error) {
	return storage.NewFetchResult(ctx, nil, block.NewResultMetadata()), nil
}

func TestHoltWintersForecast(t *testing.T) {
	ctx := common.NewTestContext()
	ctx.Engine = NewEngine(&mockStorage{}, CompileOptions{})
	defer ctx.Close()

	now := ctx.StartTime
	tests := []struct {
		name         string
		startTime    time.Time
		stepInMilli  int
		values       []float64
		duration     time.Duration
		newStartTime time.Time
		newStep      int
		output       []float64
	}{
		{
			"foo",
			now,
			1000,
			[]float64{4, 5.0, 6.0},
			3 * time.Second,
			now,
			1000,
			[]float64{math.NaN(), 4.0, 4.10035},
		},
	}

	for _, input := range tests {
		series := ts.NewSeries(
			ctx,
			input.name,
			input.startTime,
			common.NewTestSeriesValues(ctx, input.stepInMilli, input.values),
		)

		results, err := holtWintersForecastInternal(ctx, singlePathSpec{
			Values: []*ts.Series{series},
		}, input.duration)
		expected := common.TestSeries{
			Name: fmt.Sprintf(`holtWintersForecast(%s)`, input.name),
			Data: input.output,
		}
		require.Nil(t, err)

		common.CompareOutputsAndExpected(t, input.newStep, input.newStartTime,
			[]common.TestSeries{expected}, results.Values)
	}
}

func TestHoltWintersConfidenceBands(t *testing.T) {
	ctx := common.NewTestContext()
	ctx.Engine = NewEngine(&mockStorage{}, CompileOptions{})
	defer ctx.Close()

	now := ctx.StartTime
	tests := []struct {
		name           string
		startTime      time.Time
		stepInMilli    int
		values         []float64
		duration       time.Duration
		lowerStartTime time.Time
		lowerStep      int
		lowerOutput    []float64
		upperStartTime time.Time
		upperStep      int
		upperOutput    []float64
	}{
		{
			"foo",
			now,
			1000,
			[]float64{4.0, 5.0, 6.0},
			3 * time.Second,
			now,
			1000,
			[]float64{math.NaN(), 3.7, 3.5305},
			now,
			1000,
			[]float64{math.NaN(), 4.3, 4.6702},
		},
	}

	for _, input := range tests {
		series := ts.NewSeries(
			ctx,
			input.name,
			input.startTime,
			common.NewTestSeriesValues(ctx, input.stepInMilli, input.values),
		)
		results, err := holtWintersConfidenceBandsInternal(ctx, singlePathSpec{
			Values: []*ts.Series{series},
		}, 3, input.duration)
		lowerExpected := common.TestSeries{
			Name: fmt.Sprintf(`holtWintersConfidenceLower(%s)`, input.name),
			Data: input.lowerOutput,
		}
		upperExpected := common.TestSeries{
			Name: fmt.Sprintf(`holtWintersConfidenceUpper(%s)`, input.name),
			Data: input.upperOutput,
		}
		require.Nil(t, err)
		common.CompareOutputsAndExpected(t, input.lowerStep, input.lowerStartTime,
			[]common.TestSeries{lowerExpected}, []*ts.Series{results.Values[0]})
		common.CompareOutputsAndExpected(t, input.upperStep, input.upperStartTime,
			[]common.TestSeries{upperExpected}, []*ts.Series{results.Values[1]})
	}
}

func TestHoltWintersAberration(t *testing.T) {
	ctx := common.NewTestContext()
	ctx.Engine = NewEngine(&mockStorage{}, CompileOptions{})
	defer ctx.Close()

	now := ctx.StartTime
	tests := []struct {
		name                string
		startTime           time.Time
		stepInMilli         int
		values              []float64
		duration            time.Duration
		aberrationStartTime time.Time
		aberrationStep      int
		aberrationOutput    []float64
	}{
		{
			"foo",
			now,
			1000,
			[]float64{4.0, 5.0, 6.0},
			3 * time.Second,
			now,
			1000,
			[]float64{0, 0.7, 1.3298},
		},
	}

	for _, input := range tests {
		series := ts.NewSeries(
			ctx,
			input.name,
			input.startTime,
			common.NewTestSeriesValues(ctx, input.stepInMilli, input.values),
		)
		results, err := holtWintersAberrationInternal(ctx, singlePathSpec{
			Values: []*ts.Series{series},
		}, 3, input.duration)
		expected := common.TestSeries{
			Name: fmt.Sprintf(`holtWintersAberration(%s)`, input.name),
			Data: input.aberrationOutput,
		}
		require.Nil(t, err)
		common.CompareOutputsAndExpected(t, input.aberrationStep, input.aberrationStartTime,
			[]common.TestSeries{expected}, results.Values)
	}
}

func TestSquareRoot(t *testing.T) {
	ctx := common.NewTestContext()
	defer ctx.Close()

	nan := math.NaN()
	startTime := ctx.StartTime
	stepSize := 10000
	inputs := []struct {
		name        string
		startTime   time.Time
		stepInMilli int
		values      []float64
	}{
		{
			"foo",
			startTime,
			stepSize,
			[]float64{1.0, -2.0, 3.0, nan},
		},
		{
			"bar",
			startTime,
			stepSize,
			[]float64{4.0},
		},
	}

	inputSeries := make([]*ts.Series, 0, len(inputs))
	for _, input := range inputs {
		series := ts.NewSeries(
			ctx,
			input.name,
			input.startTime,
			common.NewTestSeriesValues(ctx, input.stepInMilli, input.values),
		)
		inputSeries = append(inputSeries, series)
	}
	expected := []common.TestSeries{
		common.TestSeries{Name: "squareRoot(foo)", Data: []float64{1.0, nan, 1.73205, nan}},
		common.TestSeries{Name: "squareRoot(bar)", Data: []float64{2.0}},
	}
	results, err := squareRoot(ctx, singlePathSpec{
		Values: inputSeries,
	})
	require.Nil(t, err)
	common.CompareOutputsAndExpected(t, stepSize, startTime,
		expected, results.Values)
}

func TestStdev(t *testing.T) {
	ctx := common.NewTestContext()
	defer ctx.Close()

	nan := math.NaN()
	startTime := ctx.StartTime
	stepSize := 10000
	inputs := []struct {
		name        string
		startTime   time.Time
		stepInMilli int
		values      []float64
	}{
		{
			"foo",
			startTime,
			stepSize,
			[]float64{1.0, 2.0, 3.0, 4.0, nan, nan, nan, 5.0, 6.0, nan, nan},
		},
	}

	inputSeries := make([]*ts.Series, 0, len(inputs))
	for _, input := range inputs {
		series := ts.NewSeries(
			ctx,
			input.name,
			input.startTime,
			common.NewTestSeriesValues(ctx, input.stepInMilli, input.values),
		)
		inputSeries = append(inputSeries, series)
	}
	expected := []common.TestSeries{
		common.TestSeries{Name: "stddev(foo,3)", Data: []float64{0.0, 0.5, 0.8165, 0.8165, 0.5, 0.0, nan, 0.0, 0.5, 0.5, 0.0}},
	}
	results, err := stdev(ctx, singlePathSpec{
		Values: inputSeries,
	}, 3, 0.1)
	require.Nil(t, err)
	common.CompareOutputsAndExpected(t, stepSize, startTime,
		expected, results.Values)
}

func TestRangeOfSeries(t *testing.T) {
	ctx, input := newConsolidationTestSeries()
	defer ctx.Close()

	expectedStart := ctx.StartTime.Add(-30 * time.Second)
	expectedStep := 10000
	rangeSeries, err := rangeOfSeries(ctx, singlePathSpec{
		Values: input,
	})
	require.Nil(t, err)
	expected := common.TestSeries{
		Name: "rangeOfSeries(a,b,c,d)",
		Data: []float64{0, 0, 0, 12, 12, 12, 14, 14, 14, 0, 0, 0},
	}
	common.CompareOutputsAndExpected(t, expectedStep, expectedStart,
		[]common.TestSeries{expected}, rangeSeries.Values)
}

type percentileFunction func(ctx *common.Context, seriesList singlePathSpec, percentile float64) (ts.SeriesList, error)

func testPercentileFunction(t *testing.T, f percentileFunction, expected []common.TestSeries) {
	ctx := common.NewTestContext()
	defer ctx.Close()

	nan := math.NaN()
	startTime := ctx.StartTime
	stepSize := 10000
	inputs := []struct {
		name        string
		startTime   time.Time
		stepInMilli int
		values      []float64
	}{
		{
			"foo",
			startTime,
			stepSize,
			[]float64{nan, nan, nan, nan, nan},
		},
		{
			"bar",
			startTime,
			stepSize,
			[]float64{3.0, 2.0, 4.0, nan, 1.0, 6.0, nan, 5.0},
		},
		{
			"baz",
			startTime,
			stepSize,
			[]float64{1.0},
		},
	}

	inputSeries := make([]*ts.Series, 0, len(inputs))
	for _, input := range inputs {
		series := ts.NewSeries(
			ctx,
			input.name,
			input.startTime,
			common.NewTestSeriesValues(ctx, input.stepInMilli, input.values),
		)
		inputSeries = append(inputSeries, series)
	}
	percentile := 40.123
	results, err := f(ctx, singlePathSpec{
		Values: inputSeries,
	}, percentile)
	require.Nil(t, err)
	common.CompareOutputsAndExpected(t, stepSize, startTime,
		expected, results.Values)
}

func TestNPercentile(t *testing.T) {
	expected := []common.TestSeries{
		common.TestSeries{
			Name: "nPercentile(bar, 40.123)",
			Data: []float64{3.0, 3.0, 3.0, 3.0, 3.0, 3.0, 3.0, 3.0},
		},
		common.TestSeries{
			Name: "nPercentile(baz, 40.123)",
			Data: []float64{1.0},
		},
	}
	testPercentileFunction(t, nPercentile, expected)
}

func TestRemoveAbovePercentile(t *testing.T) {
	nan := math.NaN()
	expected := []common.TestSeries{
		common.TestSeries{
			Name: "removeAbovePercentile(foo, 40.123)",
			Data: []float64{nan, nan, nan, nan, nan},
		},
		common.TestSeries{
			Name: "removeAbovePercentile(bar, 40.123)",
			Data: []float64{3.0, 2.0, nan, nan, 1.0, nan, nan, nan},
		},
		common.TestSeries{
			Name: "removeAbovePercentile(baz, 40.123)",
			Data: []float64{1.0},
		},
	}

	testPercentileFunction(t, removeAbovePercentile, expected)
}

func TestRemoveBelowPercentile(t *testing.T) {
	nan := math.NaN()

	expected := []common.TestSeries{
		common.TestSeries{
			Name: "removeBelowPercentile(foo, 40.123)",
			Data: []float64{nan, nan, nan, nan, nan},
		},
		common.TestSeries{
			Name: "removeBelowPercentile(bar, 40.123)",
			Data: []float64{3.0, nan, 4.0, nan, nan, 6.0, nan, 5.0},
		},
		common.TestSeries{
			Name: "removeBelowPercentile(baz, 40.123)",
			Data: []float64{1.0},
		},
	}

	testPercentileFunction(t, removeBelowPercentile, expected)
}

func testRandomWalkFunctionInternal(t *testing.T, ctx *common.Context, stepSize, expectedLen int) {
	r, err := randomWalkFunction(ctx, "foo", stepSize)
	require.Nil(t, err)

	results := r.Values
	require.Equal(t, 1, len(results))
	require.Equal(t, expectedLen, results[0].Len())
	for i := 0; i < expectedLen; i++ {
		v := results[0].ValueAt(i)
		require.True(t, v >= -0.5 && v < 0.5)
	}
}

func TestRandomWalkFunction(t *testing.T) {
	ctx := common.NewTestContext()
	defer ctx.Close()

	ctx.EndTime = ctx.StartTime.Add(1100 * time.Millisecond)
	testRandomWalkFunctionInternal(t, ctx, 1, 2)

	ctx.EndTime = ctx.StartTime.Add(1600 * time.Millisecond)
	testRandomWalkFunctionInternal(t, ctx, 1, 2)
}

func testAggregateLineInternal(t *testing.T, f string, expectedName string, expectedVal float64) {
	ctx := common.NewTestContext()
	defer ctx.Close()

	input := struct {
		name        string
		startTime   time.Time
		stepInMilli int
		values      []float64
	}{
		"foo",
		ctx.StartTime,
		10000,
		[]float64{1.0, 2.0, 3.0, 4.0},
	}

	series := ts.NewSeries(
		ctx,
		input.name,
		input.startTime,
		common.NewTestSeriesValues(ctx, input.stepInMilli, input.values),
	)

	r, err := aggregateLine(ctx, singlePathSpec{
		Values: []*ts.Series{series},
	}, f)
	require.Nil(t, err)

	results := r.Values
	require.Equal(t, 1, len(results))
	require.Equal(t, expectedName, results[0].Name())
	require.Equal(t, 3, results[0].Len())
	for i := 0; i < 2; i++ {
		require.Equal(t, expectedVal, results[0].ValueAt(i))
	}
}

func TestAggregateLine(t *testing.T) {
	testAggregateLineInternal(t, "avg", "aggregateLine(foo,2.500)", 2.5)
	testAggregateLineInternal(t, "max", "aggregateLine(foo,4.000)", 4.0)
	testAggregateLineInternal(t, "min", "aggregateLine(foo,1.000)", 1.0)
}

func TestChanged(t *testing.T) {
	ctx := common.NewTestContext()
	defer ctx.Close()

	nan := math.NaN()
	startTime := ctx.StartTime
	stepSize := 10000
	input := struct {
		name        string
		startTime   time.Time
		stepInMilli int
		values      []float64
	}{
		"foo",
		startTime,
		stepSize,
		[]float64{1.0, 1.0, 2.0, 3.0, nan, 3.0, nan, 4.0, nan},
	}

	series := ts.NewSeries(
		ctx,
		input.name,
		input.startTime,
		common.NewTestSeriesValues(ctx, input.stepInMilli, input.values),
	)

	expected := []common.TestSeries{
		common.TestSeries{
			Name: "changed(foo)",
			Data: []float64{0.0, 0.0, 1.0, 1.0, 0.0, 0.0, 0.0, 1.0, 0.0},
		},
	}
	results, err := changed(ctx, singlePathSpec{
		Values: []*ts.Series{series},
	})
	require.Nil(t, err)
	common.CompareOutputsAndExpected(t, stepSize, startTime,
		expected, results.Values)
}

func TestEffectiveXFilesFactor(t *testing.T) {
	require.True(t, effectiveXFF(10, 9, 0))
	require.True(t, effectiveXFF(10, 4, 0.5))
	require.True(t, effectiveXFF(10, 0, 1.0))

	require.False(t, effectiveXFF(10, 10, 0.1))
	require.False(t, effectiveXFF(10, 6, 0.5))
	require.False(t, effectiveXFF(10, 1, 1.0))
}

func TestMovingMedian(t *testing.T) {
	ctrl := xgomock.NewController(t)
	defer ctrl.Finish()

	store := storage.NewMockStorage(ctrl)
	now := time.Now().Truncate(time.Hour)
	engine := NewEngine(store, CompileOptions{})
	startTime := now.Add(-3 * time.Minute)
	endTime := now.Add(-time.Minute)
	ctx := common.NewContext(common.ContextOptions{Start: startTime, End: endTime, Engine: engine})
	defer ctx.Close()

	stepSize := 60000
	target := "movingMedian(foo.bar.q.zed, '1min')"
	store.EXPECT().FetchByQuery(gomock.Any(), gomock.Any(), gomock.Any()).DoAndReturn(
		buildTestSeriesFn(stepSize, "foo.bar.q.zed")).Times(2)
	expr, err := engine.Compile(target)
	require.NoError(t, err)
	res, err := expr.Execute(ctx)
	require.NoError(t, err)
	expected := common.TestSeries{
		Name: "movingMedian(foo.bar.q.zed,\"1min\")",
		Data: []float64{0.0, 0.0},
	}
	common.CompareOutputsAndExpected(t, stepSize, startTime,
		[]common.TestSeries{expected}, res.Values)
}

func TestMovingAverage(t *testing.T) {
	ctrl := xgomock.NewController(t)
	defer ctrl.Finish()

	store := storage.NewMockStorage(ctrl)
	now := time.Now().Truncate(time.Hour)
	engine := NewEngine(store, CompileOptions{})
	startTime := now.Add(-3 * time.Minute)
	endTime := now.Add(-1 * time.Minute)
	ctx := common.NewContext(common.ContextOptions{Start: startTime, End: endTime, Engine: engine})
	defer ctx.Close()

	stepSize := 60000
	target := `movingAverage(timeShift(foo.bar.g.zed, '-1d'), '1min', 0.7)`
	store.EXPECT().FetchByQuery(gomock.Any(), gomock.Any(), gomock.Any()).DoAndReturn(
		buildTestSeriesFn(stepSize, "foo.bar.g.zed")).Times(2)
	expr, err := engine.Compile(target)
	require.NoError(t, err)
	res, err := expr.Execute(ctx)
	require.NoError(t, err)
	expected := common.TestSeries{
		Name: `movingAverage(timeShift(foo.bar.g.zed, -1d),"1min")`,
		Data: []float64{1, 1},
	}
	common.CompareOutputsAndExpected(t, stepSize, startTime,
		[]common.TestSeries{expected}, res.Values)
}

func TestLegendValue(t *testing.T) {
	ctx := common.NewTestContext()
	defer ctx.Close()

	vals := []float64{1.0, 2.0, 3.0, 4.0, math.NaN()}
	input := struct {
		name        string
		startTime   time.Time
		stepInMilli int
		values      []float64
	}{
		"foo",
		ctx.StartTime,
		10000,
		vals,
	}

	series := ts.NewSeries(
		ctx,
		input.name,
		input.startTime,
		common.NewTestSeriesValues(ctx, input.stepInMilli, input.values),
	)

	results, err := legendValue(ctx, singlePathSpec{
		Values: []*ts.Series{series},
	}, "avg")
	expected := common.TestSeries{Name: "foo (avg: 2.500)", Data: vals}
	require.Nil(t, err)
	common.CompareOutputsAndExpected(t, input.stepInMilli, input.startTime,
		[]common.TestSeries{expected}, results.Values)

	results, err = legendValue(ctx, singlePathSpec{
		Values: []*ts.Series{series},
	}, "last")
	expected = common.TestSeries{Name: "foo (last: 4.000)", Data: vals}
	require.Nil(t, err)
	common.CompareOutputsAndExpected(t, input.stepInMilli, input.startTime,
		[]common.TestSeries{expected}, results.Values)

	results, err = legendValue(ctx, singlePathSpec{
		Values: []*ts.Series{series},
	}, "unknown")
	require.NotNil(t, err)
}

func TestCactiStyle(t *testing.T) {
	ctx := common.NewTestContext()
	defer ctx.Close()

	stepSize := 10000
	inputs := []struct {
		name        string
		startTime   time.Time
		stepInMilli int
		values      []float64
	}{
		{
			"foo",
			ctx.StartTime,
			stepSize,
			[]float64{1.0, 2.0, 3.0, 4.0, math.NaN()},
		},
		{
			"barbaz",
			ctx.StartTime,
			stepSize,
			[]float64{10.0, -5.0, 80.0, 100.0, math.NaN()},
		},
		{
			"test",
			ctx.StartTime,
			stepSize,
			[]float64{math.NaN()},
		},
	}

	inputSeries := make([]*ts.Series, 0, len(inputs))
	for _, input := range inputs {
		series := ts.NewSeries(
			ctx,
			input.name,
			input.startTime,
			common.NewTestSeriesValues(ctx, input.stepInMilli, input.values),
		)
		inputSeries = append(inputSeries, series)
	}

	results, err := cactiStyle(ctx, singlePathSpec{
		Values: inputSeries,
	})
	expected := []common.TestSeries{
		{Name: "foo    Current:4.00      Max:4.00      Min:1.00     ", Data: inputs[0].values},
		{Name: "barbaz Current:100.00    Max:100.00    Min:-5.00    ", Data: inputs[1].values},
		{Name: "test   Current:nan       Max:nan       Min:nan      ", Data: inputs[2].values},
	}
	require.Nil(t, err)
	common.CompareOutputsAndExpected(t, stepSize, ctx.StartTime,
		expected, results.Values)
}

func TestConsolidateBy(t *testing.T) {
	ctx := common.NewTestContext()
	defer ctx.Close()

	stepSize := 10000
	input := struct {
		name        string
		startTime   time.Time
		stepInMilli int
		values      []float64
	}{
		"foo",
		ctx.StartTime,
		stepSize,
		[]float64{1.0, 2.0, 3.0, 4.0, math.NaN()},
	}

	series := ts.NewSeries(
		ctx,
		input.name,
		input.startTime,
		common.NewTestSeriesValues(ctx, input.stepInMilli, input.values),
	)

	results, err := consolidateBy(ctx, singlePathSpec{
		Values: []*ts.Series{series},
	}, "min")
	expected := common.TestSeries{Name: `consolidateBy(foo,"min")`, Data: input.values}
	require.Nil(t, err)
	common.CompareOutputsAndExpected(t, input.stepInMilli, input.startTime,
		[]common.TestSeries{expected}, results.Values)

	results, err = consolidateBy(ctx, singlePathSpec{
		Values: []*ts.Series{series},
	}, "nonexistent")
	require.NotNil(t, err)
}

func TestPow(t *testing.T) {
	var (
		ctx           = common.NewTestContext()
		millisPerStep = 10000
		output        = []float64{1.0, 4.0, 9.0, 16.0, 25.0}
	)

	defer ctx.Close()

	series := ts.NewSeries(
		ctx,
		"foo",
		ctx.StartTime,
		common.NewTestSeriesValues(ctx, millisPerStep, []float64{1.0, 2.0, 3.0, 4.0, 5.0}),
	)
	results, err := pow(ctx, singlePathSpec{
		Values: []*ts.Series{series},
	}, 2)
	require.Nil(t, err)

	expected := common.TestSeries{Name: `pow(foo, 2.000000)`, Data: output}
	require.Nil(t, err)
	common.CompareOutputsAndExpected(t, millisPerStep, ctx.StartTime,
		[]common.TestSeries{expected}, results.Values)
}

func TestCumulative(t *testing.T) {
	ctx := common.NewTestContext()
	defer ctx.Close()

	stepSize := 10000
	input := struct {
		name        string
		startTime   time.Time
		stepInMilli int
		values      []float64
	}{
		"foo",
		ctx.StartTime,
		stepSize,
		[]float64{1.0, 2.0, 3.0, 4.0, math.NaN()},
	}

	series := ts.NewSeries(
		ctx,
		input.name,
		input.startTime,
		common.NewTestSeriesValues(ctx, input.stepInMilli, input.values),
	)

	results, err := cumulative(ctx, singlePathSpec{
		Values: []*ts.Series{series},
	})
	expected := common.TestSeries{Name: `consolidateBy(foo,"sum")`, Data: input.values}
	require.Nil(t, err)
	common.CompareOutputsAndExpected(t, input.stepInMilli, input.startTime,
		[]common.TestSeries{expected}, results.Values)
}

func TestOffsetToZero(t *testing.T) {
	ctx := common.NewTestContext()
	defer ctx.Close()

	nan := math.NaN()
	startTime := ctx.StartTime
	stepSize := 10000
	inputs := []struct {
		name     string
		values   []float64
		expected []float64
	}{
		{
			"foo",
			[]float64{nan, nan, nan, nan, nan},
			[]float64{nan, nan, nan, nan, nan},
		},
		{
			"bar",
			[]float64{3.0, 2.0, 4.0, nan, 1.0, 6.0, nan, 5.0},
			[]float64{2.0, 1.0, 3.0, nan, 0.0, 5.0, nan, 4.0},
		},
		{
			"baz",
			[]float64{1.0},
			[]float64{0.0},
		},
	}

	for _, input := range inputs {
		series := ts.NewSeries(
			ctx,
			input.name,
			startTime,
			common.NewTestSeriesValues(ctx, stepSize, input.values),
		)
		results, err := offsetToZero(ctx, singlePathSpec{
			Values: []*ts.Series{series},
		})
		require.NoError(t, err)
		expected := common.TestSeries{
			Name: fmt.Sprintf("offsetToZero(%s)", input.name),
			Data: input.expected,
		}
		common.CompareOutputsAndExpected(t, stepSize, startTime,
			[]common.TestSeries{expected}, results.Values)
	}
}

func TestTimeFunction(t *testing.T) {
	ctx := common.NewTestContext()
	now := time.Now()
	truncatedNow := float64(now.Truncate(time.Second).Unix())
	ctx.StartTime = now
	ctx.EndTime = now.Add(2 * time.Minute)
	defer ctx.Close()

	results, err := timeFunction(ctx, "foo", 30)
	require.NoError(t, err)
	expected := common.TestSeries{
		Name: "foo",
		Data: []float64{truncatedNow, truncatedNow + 30, truncatedNow + 60, truncatedNow + 90},
	}
	common.CompareOutputsAndExpected(t, 30000, now.Truncate(time.Second),
		[]common.TestSeries{expected}, results.Values)
}

func TestTimeShift(t *testing.T) {
	ctrl := xgomock.NewController(t)
	defer ctrl.Finish()

	store := storage.NewMockStorage(ctrl)
	now := time.Now().Truncate(time.Hour)
	engine := NewEngine(store, CompileOptions{})
	startTime := now.Add(-3 * time.Minute)
	endTime := now.Add(-time.Minute)
	ctx := common.NewContext(common.ContextOptions{
		Start:  startTime,
		End:    endTime,
		Engine: engine,
	})
	defer ctx.Close()

	stepSize := 60000
	target := "timeShift(foo.bar.q.zed, '1min', false)"

	store.EXPECT().FetchByQuery(gomock.Any(), gomock.Any(), gomock.Any()).DoAndReturn(
		buildTestSeriesFn(stepSize, "foo.bar.q.zed"))

	expr, err := engine.Compile(target)
	require.NoError(t, err)
	res, err := expr.Execute(ctx)
	require.NoError(t, err)
	expected := common.TestSeries{
		Name: "timeShift(foo.bar.q.zed, -1min)",
		Data: []float64{0.0, 0.0},
	}
	common.CompareOutputsAndExpected(t, stepSize, startTime,
		[]common.TestSeries{expected}, res.Values)
}

func TestDelay(t *testing.T) {
	var values = [3][]float64{
		{54.0, 48.0, 92.0, 54.0, 14.0, 1.2},
		{4.0, 5.0, math.NaN(), 6.4, 7.2, math.NaN()},
		{math.NaN(), 8.0, 9.0, 10.6, 11.2, 12.2},
	}
	expected := [3][]float64{
		{math.NaN(), math.NaN(), math.NaN(), 54.0, 48.0, 92.0},
		{math.NaN(), math.NaN(), math.NaN(), 4.0, 5.0, math.NaN()},
		{math.NaN(), math.NaN(), math.NaN(), math.NaN(), 8.0, 9.0},
	}

	for index, value := range values {
		e := expected[index]
		testDelay(t, "delay(foo.bar.baz, 3)", "delay(foo.bar.baz,3)", value, e)
	}
}

var (
	testDelayStart = time.Now().Truncate(time.Minute)
	testDelayEnd   = testMovingFunctionEnd.Add(time.Minute)
)

func testDelay(t *testing.T, target, expectedName string, values, output []float64) {
	ctx := common.NewTestContext()
	defer ctx.Close()

	engine := NewEngine(&common.MovingFunctionStorage{
		StepMillis: 10000,
		Values:     values,
	}, CompileOptions{})
	phonyContext := common.NewContext(common.ContextOptions{
		Start:  testDelayStart,
		End:    testDelayEnd,
		Engine: engine,
	})

	expr, err := phonyContext.Engine.(*Engine).Compile(target)
	require.NoError(t, err)
	res, err := expr.Execute(phonyContext)
	require.NoError(t, err)
	var expected []common.TestSeries

	if output != nil {
		expectedSeries := common.TestSeries{
			Name: expectedName,
			Data: output,
		}
		expected = append(expected, expectedSeries)
	}
	common.CompareOutputsAndExpected(t, 10000, testDelayStart, expected, res.Values)
}

func TestTimeSlice(t *testing.T) {
	values := []float64{math.NaN(), 1.0, 2.0, 3.0, math.NaN(), 5.0, 6.0, math.NaN(), 7.0, 8.0, 9.0}
	expected := []float64{math.NaN(), math.NaN(), math.NaN(), 3.0, math.NaN(), 5.0, 6.0, math.NaN(), 7.0, math.NaN(), math.NaN()}

	testGeneralFunction(t, "timeSlice(foo.bar.baz, '-9min','-3min')", "timeSlice(foo.bar.baz, -9min, -3min)", values, expected)
}

func TestDashed(t *testing.T) {
	ctx := common.NewTestContext()
	defer ctx.Close()

	nan := math.NaN()
	startTime := ctx.StartTime
	stepSize := 10000
	inputs := []struct {
		name     string
		values   []float64
		expected []float64
	}{
		{
			"foo",
			[]float64{nan, nan, nan, nan, nan},
			[]float64{nan, nan, nan, nan, nan},
		},
	}

	for _, input := range inputs {
		series := ts.NewSeries(
			ctx,
			input.name,
			startTime,
			common.NewTestSeriesValues(ctx, stepSize, input.values),
		)
		results, err := dashed(ctx, singlePathSpec{
			Values: []*ts.Series{series},
		}, 3.0)
		require.NoError(t, err)
		expected := common.TestSeries{
			Name: fmt.Sprintf("dashed(%s, 3.000)", input.name),
			Data: input.expected,
		}
		common.CompareOutputsAndExpected(t, stepSize, startTime,
			[]common.TestSeries{expected}, results.Values)
	}
}

func TestThreshold(t *testing.T) {
	ctx := common.NewTestContext()
	defer ctx.Close()

	r, err := threshold(ctx, 1.0, "bar", "yellow")
	require.NoError(t, err)

	results := r.Values
	require.Equal(t, 1, len(results))
	require.Equal(t, "bar", results[0].Name())

	r, err = threshold(ctx, 1.0, "", "red")
	require.NoError(t, err)

	results = r.Values
	require.Equal(t, 1, len(results))
	require.Equal(t, "1.000", results[0].Name())

	r, err = threshold(ctx, 1.0, "", "")
	require.NoError(t, err)

	results = r.Values
	require.Equal(t, 1, len(results))
	require.Equal(t, "1.000", results[0].Name())
}

func TestFunctionsRegistered(t *testing.T) {
	fnames := []string{
		"abs",
		"absolute",
		"aggregate",
		"aggregateLine",
		"alias",
		"aliasByMetric",
		"aliasByNode",
		"aliasByTags",
		"aliasSub",
		"asPercent",
		"averageAbove",
		"averageSeries",
		"averageSeriesWithWildcards",
		"avg",
		"cactiStyle",
		"changed",
		"consolidateBy",
		"constantLine",
		"countSeries",
		"cumulative",
		"currentAbove",
		"currentBelow",
		"dashed",
		"delay",
		"derivative",
		"diffSeries",
		"divideSeries",
		"divideSeriesLists",
		"exclude",
		"exponentialMovingAverage",
		"fallbackSeries",
		"grep",
		"group",
		"groupByNode",
		"groupByNodes",
		"highest",
		"highestAverage",
		"highestCurrent",
		"highestMax",
		"hitcount",
		"holtWintersAberration",
		"holtWintersConfidenceBands",
		"holtWintersForecast",
		"identity",
		"integral",
		"integralByInterval",
		"interpolate",
		"isNonNull",
		"keepLastValue",
		"legendValue",
		"limit",
		"log",
		"logarithm",
		"lowest",
		"lowestAverage",
		"lowestCurrent",
		"max",
		"maxSeries",
		"maximumAbove",
		"min",
		"minSeries",
		"minimumAbove",
		"mostDeviant",
		"movingAverage",
		"movingMedian",
		"movingSum",
		"movingMax",
		"movingMin",
		"multiplySeries",
		"nonNegativeDerivative",
		"nPercentile",
		"offset",
		"offsetToZero",
		"perSecond",
<<<<<<< HEAD
		"pow",
=======
		"powSeries",
>>>>>>> 59c96674
		"randomWalk",
		"randomWalkFunction",
		"rangeOfSeries",
		"removeAbovePercentile",
		"removeAboveValue",
		"removeBelowPercentile",
		"removeBelowValue",
		"removeEmptySeries",
		"scale",
		"scaleToSeconds",
		"smartSummarize",
		"sortByMaxima",
		"sortByMinima",
		"sortByName",
		"sortByTotal",
		"squareRoot",
		"stdev",
		"stddevSeries",
		"substr",
		"sum",
		"sumSeries",
		"summarize",
		"threshold",
		"time",
		"timeFunction",
		"timeShift",
		"timeSlice",
		"transformNull",
		"useSeriesAbove",
		"weightedAverage",
	}

	for _, fname := range fnames {
		assert.NotNil(t, findFunction(fname), "could not find function: %s", fname)
	}
}<|MERGE_RESOLUTION|>--- conflicted
+++ resolved
@@ -3554,11 +3554,8 @@
 		"offset",
 		"offsetToZero",
 		"perSecond",
-<<<<<<< HEAD
 		"pow",
-=======
 		"powSeries",
->>>>>>> 59c96674
 		"randomWalk",
 		"randomWalkFunction",
 		"rangeOfSeries",
